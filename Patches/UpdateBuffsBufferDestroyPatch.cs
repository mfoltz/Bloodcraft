﻿using Bloodcraft.Services;
using Bloodcraft.Systems.Leveling;
using Bloodcraft.Utilities;
using HarmonyLib;
using ProjectM;
using ProjectM.Network;
using Stunlock.Core;
using Unity.Collections;
using Unity.Entities;
using static Bloodcraft.Utilities.Misc.PlayerBoolsManager;

namespace Bloodcraft.Patches;

[HarmonyPatch]
internal static class UpdateBuffsBufferDestroyPatch
{
    static readonly bool _legacies = ConfigService.BloodSystem;
    static readonly bool _classes = ConfigService.SoftSynergies || ConfigService.HardSynergies;
    static readonly bool _prestige = ConfigService.PrestigeSystem;
    static readonly bool _exoForm = ConfigService.ExoPrestiging;
    static readonly bool _familiars = ConfigService.FamiliarSystem;

    static readonly PrefabGUID _combatBuff = new(581443919);
    static readonly PrefabGUID _tauntEmoteBuff = new(-508293388);
    static readonly PrefabGUID _phasingBuff = new(-79611032);
    static readonly PrefabGUID _exoFormBuff = new(-31099041);
    static readonly PrefabGUID _gateBossFeedCompleteBuff = new(-354622715);
    static readonly PrefabGUID _vBloodBloodBuff = new(20081801);
    static readonly PrefabGUID _werewolfStandardBuff = new(-1598161201);
    static readonly PrefabGUID _werewolfVBloodBuff = new(-622259665);

    static readonly PrefabGUID _gateBossFeedCompleteGroup = new(-1446310610);
    static readonly PrefabGUID _bloodBoltSwarmGroup = new(797450963);

    static readonly PrefabGUID _shroudBuff = new(1504279833);
    static readonly PrefabGUID _shroudCloak = new(1063517722);

    static readonly PrefabGUID _travelStoneBuff = new(-342726392);
    static readonly PrefabGUID _travelWoodenBuff = new(-1194613929);
    static readonly PrefabGUID _insideWoodenCoffin = new(381160212);
    static readonly PrefabGUID _insideStoneCoffin = new(569692162);

    public static readonly List<PrefabGUID> PrestigeBuffs = [];
    public static readonly Dictionary<Classes.PlayerClass, HashSet<PrefabGUID>> ClassBuffsSet = [];
    public static readonly Dictionary<Classes.PlayerClass, List<PrefabGUID>> ClassBuffsOrdered = [];

    static readonly EntityQuery _query = QueryService.UpdateBuffsBufferDestroyQuery;

    [HarmonyPatch(typeof(UpdateBuffsBuffer_Destroy), nameof(UpdateBuffsBuffer_Destroy.OnUpdate))]
    [HarmonyPostfix]
    static void OnUpdatePostix(UpdateBuffsBuffer_Destroy __instance)
    {
        if (!Core._initialized) return;
        else if (!(_familiars || _prestige || _classes)) return;

        NativeArray<Entity> entities = _query.ToEntityArray(Allocator.Temp);
        NativeArray<PrefabGUID> prefabGuids = _query.ToComponentDataArray<PrefabGUID>(Allocator.Temp);
        NativeArray<Buff> buffs = _query.ToComponentDataArray<Buff>(Allocator.Temp);

        ComponentLookup<PlayerCharacter> playerCharacterLookup = __instance.GetComponentLookup<PlayerCharacter>(true);

        try
        {
            for (int i = 0; i < entities.Length; i++)
            {
                Entity entity = entities[i];
                Entity buffTarget = buffs[i].Target;

                // if (!playerCharacterLookup.HasComponent(buffTarget)) continue;
                bool isPlayerTarget = playerCharacterLookup.HasComponent(buffTarget);

                PrefabGUID buffPrefabGuid = prefabGuids[i];
                int buffType = GetBuffType(buffPrefabGuid._Value);

                switch (buffType)
                {
                    case 1 when _exoForm && isPlayerTarget: // ExoForm Buff
                        ulong steamId = buffTarget.GetSteamId();
                        buffTarget.TryApplyBuff(_gateBossFeedCompleteBuff);
                        ExoForm.UpdatePartialExoFormChargeUsed(entity, steamId);
                        break;
                    case 2 when _legacies && isPlayerTarget: // VBlood Buff
                        buffTarget.TryApplyBuff(_vBloodBloodBuff);
                        break;
                    case 3 when _familiars && isPlayerTarget: // Prevent unending combat music; might have been handled elsewhere by now, noting to check later
                        Entity familiar = Familiars.GetActiveFamiliar(buffTarget);

                        if (familiar.Exists())
                        {
                            buffTarget.With((ref CombatMusicListener_Shared shared) =>
                            {
                                shared.UnitPrefabGuid = PrefabGUID.Empty;
                            });

                            Familiars.TryReturnFamiliar(buffTarget, familiar);
                        }

                        break;
                    case 4 when _exoForm && isPlayerTarget: // Taunt Emote Buff
                        User user = buffTarget.GetUser();
                        steamId = user.PlatformId;

                        if (GetPlayerBool(steamId, EXO_FORM_KEY))
                        {
                            if (EmoteSystemPatch.ExitingForm.Contains(steamId))
                            {
                                EmoteSystemPatch.ExitingForm.Remove(steamId);
                            }
                            else if (ExoForm.CheckExoFormCharge(user, steamId)) ApplyExoFormBuff(buffTarget);
                        }

                        break;
                    case 5 when isPlayerTarget: // Entering Coffin
                        user = buffTarget.GetUser();
                        steamId = user.PlatformId;

                        if (_prestige)
                        {
                            SetPlayerBool(steamId, SHROUD_KEY, false);

                            if (buffTarget.HasBuff(_shroudBuff) && buffTarget.TryGetComponent(out Equipment equipment))
                            {
                                if (!equipment.IsEquipped(_shroudCloak, out var _)) buffTarget.TryRemoveBuff(_shroudBuff);
                            }
                        }

                        if (_familiars)
                        {
<<<<<<< HEAD
=======
                            // Entity familiarEntity = Familiars.GetActiveFamiliar(buffTarget);
                            // if (familiarEntity.Exists()) Familiars.UnbindFamiliar(user, buffTarget);
>>>>>>> 6f58701c
                            ServerBootstrapSystemPatches.UnbindFamiliarDelayRoutine(user, buffTarget).Start();
                        }

                        break;
                    case 6 when _prestige && isPlayerTarget: // Leaving Coffin
                        steamId = buffTarget.GetSteamId();

                        SetPlayerBool(steamId, SHROUD_KEY, true);

                        if (PrestigeBuffs.Contains(_shroudBuff) && !buffTarget.HasBuff(_shroudBuff)
                            && steamId.TryGetPlayerPrestiges(out var prestigeData) && prestigeData.TryGetValue(PrestigeType.Experience, out var experiencePrestiges) && experiencePrestiges > PrestigeBuffs.IndexOf(_shroudBuff))
                        {
                            Buffs.TryApplyPermanentBuff(buffTarget, _shroudBuff);
                        }

                        break;
                    case 7 when _prestige && isPlayerTarget: // Prestige Buffs
                        steamId = buffTarget.GetSteamId();
                        int index = PrestigeBuffs.IndexOf(buffPrefabGuid);

                        if (buffPrefabGuid.Equals(_shroudBuff) && !GetPlayerBool(steamId, SHROUD_KEY)) 
                        {
                            continue; // allow shroud buff destruction
                        }
                        else if (steamId.TryGetPlayerPrestiges(out prestigeData) && prestigeData.TryGetValue(PrestigeType.Experience, out var prestigeLevel))
                        {
                            if (prestigeLevel > index) Buffs.TryApplyPermanentBuff(buffTarget, buffPrefabGuid); // at 0 will not be greater than index of 0 so won't apply buffs, if greater than 0 will apply if allowed based on order of prefabs
                        }

                        break;
                    case 8 when _familiars:
                        if (buffTarget.TryGetFollowedPlayer(out Entity playerCharacter))
                        {
                            familiar = Familiars.GetActiveFamiliar(playerCharacter);
                            if (familiar.Exists()) Familiars.HandleFamiliarShapeshiftRoutine(playerCharacter.GetUser(), playerCharacter, familiar).Start();
                        }

                        break;
                    default: // class buffs otherwise, probably merits a case for switch but later
                        if (_classes && isPlayerTarget)
                        {
                            steamId = buffTarget.GetSteamId();

                            if (GetPlayerBool(steamId, CLASS_BUFFS_KEY) && Classes.HasClass(steamId))
                            {
                                Classes.PlayerClass playerClass = Classes.GetPlayerClass(steamId);
                                if (ClassBuffsSet.TryGetValue(playerClass, out HashSet<PrefabGUID> classBuffs) && classBuffs.Contains(buffPrefabGuid)) Buffs.TryApplyPermanentBuff(buffTarget, buffPrefabGuid);
                            }
                            else
                            {
                                continue; // allow class buff destruction
                            }
                        }

                        break;
                }
            }
        }
        finally
        {
            entities.Dispose();
            prefabGuids.Dispose();
            buffs.Dispose();
        }
    }
    static int GetBuffType(int prefabGuid)
    {
        if (PrestigeBuffs.Any(buff => buff.GuidHash.Equals(prefabGuid)))
        {
            return 7;
        }
        else return prefabGuid switch
        {
            -31099041 => 1,                 // ExoForm Buff
            20081801 => 2,                  // VBlood Buff
            581443919 => 3,                 // Combat Buff
            -508293388 => 4,                // Taunt Emote Buff
            -342726392 or -1194613929 => 5, // Travel Coffin Buffs
            569692162 or 381160212 => 6,    // Inside Coffin Buffs
            -1598161201 or -622259665 => 8, // Werewolf Buffs
            _ => 0,
        };
    }
    static void ApplyExoFormBuff(Entity playerCharacter)
    {
        playerCharacter.TryApplyBuff(_exoFormBuff);
        playerCharacter.TryApplyBuff(_phasingBuff);
        playerCharacter.CastAbility(playerCharacter, _gateBossFeedCompleteGroup);
        playerCharacter.TryApplyBuff(_gateBossFeedCompleteBuff);
    }
}<|MERGE_RESOLUTION|>--- conflicted
+++ resolved
@@ -126,11 +126,6 @@
 
                         if (_familiars)
                         {
-<<<<<<< HEAD
-=======
-                            // Entity familiarEntity = Familiars.GetActiveFamiliar(buffTarget);
-                            // if (familiarEntity.Exists()) Familiars.UnbindFamiliar(user, buffTarget);
->>>>>>> 6f58701c
                             ServerBootstrapSystemPatches.UnbindFamiliarDelayRoutine(user, buffTarget).Start();
                         }
 
