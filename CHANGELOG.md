<<<<<<< HEAD
`1.12.15`
- added config option for # of primal rift events per day
- added check in blacksmithing patch to ensure said profession is fully disabled when configured as such
=======
`1.11.15`
- added config option for KitFamiliar to grant a familiar with the starter kit
- fixed alchemy gating
- fixed elite modifiers not reapplying to Dracula after spell phase changes
>>>>>>> 5760eb10

`1.11.14`
- added config option for ElitePrimalRifts (units/gateBosses are amped similarly to EliteShardBearers with some surprises ;D WIP feature, use admin console command to spawn primal war events for now)
- added config option for DisabledProfessions, valid options: Enchanting,Alchemy,Harvesting,Blacksmithing,Tailoring,Woodcutting,Mining,Fishing
- added config option for EquipmentOnly (true for equipment slots without inventory, false for both)
- modified config option for Eclipse; will be active by default if any features that can sync with the client are enabled, true for near-realtime client updates (requires Eclipse 1.3.11 to take advantage of this, will be pushed when this is) and false for old behavior.
- PvP prevents calling/enabling familiar for the duration if dismissed during combat or not already present

`1.10.13`
- if shiny chance for familiars is 0 they will no longer be guaranteed on second unlock
- can restrict unarmed to one slot (set Duality in config to false, leave at true for two slots)
- touched up spell mod table for primal jewels (you may roll synergistic effects missing their synergy, I think this is okay given the fusion forge and how rare some modifers would otherwise be)
- realtime closest quest target tracking #SystemBase
- added Daggers to BleedingEdge (stacks will refresh even when unequipped if active)
- familiar servant inventory can now be used as a mule (appreciate ScarletCarrier helping to confirm a linked coffin is required; equipped items will still persist per familiar but the rest of the inventory contents are dropped when servant dies/is destroyed and will likely NOT persist between restarts)
- new visual effect for prestiging stuff, may stick with one for all or change it up later
- fixed autocall for bat landing

`1.9.12`
- prestige properly affects blood legacy rates again
- new spells added to primal jewels from gemcutter, should only consume one perfect gem at a time now as well

`1.9.11`
- previous fix only worked for arenas, added check for the duel buff equivalent (didn't realize there was one buff for each)

`1.9.10`
- corrected base profession experience for woodcutting/mining
- anti-griefing measures skipped for players in active duels/arenas

`1.9.9`
- small hotfix preventing initialization on server hosts, was trying out unicode characters in console oops >_>_

`1.9.8`
- better entity existence checks for quest tracking command
- familiars should retain equipment stats after leveling up
- can no longer equip ancestral weapons/legendaries on familiars as was intended
- quest target querying should be more stable, also filtering some targets again that got lost in refactoring but need to keep an eye on that
- shard bosses should again be elite after restarting without needing to be killed first
- elite drac works again without crashing at portal
- familiar equipment remembers durability (data still good with the compromise of durability starting at 0, they can still use the equipment like servants and it will save going forward)
- replacing invalid familiar equipment that snuck in when a filter wasn't working as it used to with rough equivalents that don't cause issues
- shards will need to be acquired once more for normal behaviour to return, sorry >_>

`1.9.7`
- CHAR_Treant_Corrupted PrefabGuid(1496810447), this will attach mantraps to your character I am not changing it or autobanning it at this time but you may feel free to do so if you're not a fan
- two exoforms to switch between if both unlocked, will use same duration cooldown ('.prestige sf [EvolvedVampire|CorruptedSerpent]'; these are probably unbalanced and should be considered experimental, variety of jank to smooth out after 1.1 but appear generally functional)
- fixed exoform application after taunt if unlocked and enabled and a few other parts that were unintentionally moved around while refactoring
- elixirs and coatings give alchemy experience and elixirs have increased duration from alchemy level, elixirs may also give increased stats but I am not making an effort to show that in Eclipse either way at this time (extra duration on coatings just makes them last forever so leaving that alone for now)
- inventorySlots on newly crafted bags are no longer affected by tailoring, unsure when this started happening; should eliminate any directly related weirdness
- familiar equipment saves when exiting interact mode and not just when unbinding, equipment should no longer be lost on death (that will have an appropriate consequence when I have time to implement it)
- banned gold golems as familiars internally
- tuned kill quest generation for players at max or above

`1.8.6`
- changed stats buff application, hoping will reduce/eliminate the occasional recursive group errors
- fixed some recipe/item modifications that require slightly different handling after 1.1 to work as before, added serpent shard related things to places it was missing from
- corrected name for oakveil fishing stuff (should fix drops issue)
- localization languages for prefab names working again
- fixed scaling for unarmed gearscore with expertise no leveling
- familiar stat buff applied at slight delay when first binding to make sure equipment is ready for processing

`1.8.5`
- touched up README commands/config option autogeneration, should be accurate now
- added bleeding edge details to README
- small change to data creation for new players

`1.8.4`
- minor change after hotfix
- snipped bloodkey gearscore when leveling enabled

`1.8.3`
- removed obsolete check on class changing
- removed class requirement for choosing stats
- fixed synergies reply command
- new weapons and blood should save progress
- elite shard bearers does not modify Dracula for now to avoid portal crashing issues (may need to boss lock/unlock with KindredCommands)
- profession multiplier affects all professions as intended, renaming the config option to reset the value to new default
- unarmed weapon level equivalent matches expertise when leveling is not active
- fixed credit for fishing quests, should no longer be an empty key in chat when viewing details
- familiar max level should no longer clamp to the level below max
- exp share looks much better if not fixed entirely, dare I hope? :fingerscrossed:
- changing harmony priority for more proactive Eclipse message handling
- added oakveil fishing drops table
- level ranges for different types of wood gathering quests
- ensured quest prefab pools and objective generation are functioning as expected
- continuing cleanup of old commands not relevant to current feature set
- will update descriptions and such soon now that I've secured a tiny box's worth of breathing room :p

`1.8.2`
- fixed a few issue with default config generation for class weapon blood stats types caused by mismatched string->enum and using wrong parsing method
- fixed fam unlock buff not having lifetime as it used to

`1.8.1`
- minor versioning to fix workflow snafu

`1.8.0`
- various changes to features and implementations for VRising 1.1 compatibility
- units only possess basic core stats (many stats are now 'VampireSpecificAttributes'); additional stats for prestiging familiars are not currently an option and their existing stats (except health) will continue to scale with prestiges (REWORKING)
- viable options for class and prestige buffs are significantly lessened; replacing class passive buffs with various stat equivalents or some such and reorienting player prestiges, leaving prestige buff config for now but default is empty except for shroud of the forest (REWORKING)
- most attribute bonuses from Expertise, Legacy and other sources require Eclipse to be reflected on the character sheet post 1.1
- WIP >_>

`1.7.7`
- quest progress command replies with time remaining till reset if already completed
- Simon familiar holy rain lasts for 30s again, Dracula should no longer try to return/hide
- changed buff bonus stats hitch a ride on, should prevent stats from being able to stack as was sometimes the case for various reasons
- onyx tears give alchemy profession experience
- Familiar battles under renovation, not hard-disabling incase they work well enough with new group storage for people to find enjoyable but not really expecting that to be the case atm. Needs a lot of refactoring for later plans and ease of testing which is very hard to do with current implementation
- support for storing multiple familiar battle groups, naming, adding, deleting etc.
- fixed drop tables not always being fully cleared for remaining familiars when killed/destroyed on server restarts
- added command to ignore players on prestige leaderboard ('.prestige ignore [Player]', ty Odjit c:)
- added expertise and legacy experience to available SCT options
- smartbind works for primal blood souls ('.fam sb "Primal Frostmaw"', '.fam sb "Primal Polora"', etc.)
- added prestige command with long name for changing config buffs similar to the class version recently added
- experience share without parties, distance/level range are configurable and need to be in combat for credit, can also ban people from being eligible for bad behavior if needed (.lvl ignore [Player]), see further details in config description
- primal echoes cost scaling uses unit level instead of spawn tier buff for better consistency
- default value lines in config are now the correct originals and do not show as whatever they have been changed to
- familiars ignore units with blood quality higher than 90%, prioritize vBlood targets, and somewhat factor in distance of enemy from the player
- active box name shows when using '.fam l'
- preventing damage to charmed units for PvE
- perfect gems worked into quest rewards, can control spell school of rolled primal jewels in gemcutter
- familiar equipment! Beckon (emote) to interact with familiar menu and equip gear, beckon again when finished; equipment is per familiar and will be retained when unbinding (will even retain profession quality bonus :p), stats are applied as shown on gear like they are for the player (they may benefit from magic source unique effect buffs as well, ancestral/legendary weapons are tentatively WIP and unable to be equipped on them right now)
- config option for prestige leaderboard enable/disable
- if leveling system is inactive with quests enabled players get a simulated level based on number of vBloods killed for quest goal generation instead of using gear score
- various bug fixes and optimizations

`1.6.6`
- shinies for golems and robots working again
- reverted changes to familiar collision and should no longer sometimes prevent batform/waygate usage in weird disable loop
- removed some recipes from small grinder that were not supposed to be there
- durability bonus for blacksmithing on legendaries corrected
- modified class change process for consistency in buff removal and application ('.class passives' to toggle buffs off, '.class c [Class]' to change, then '.class sb' to apply)
- added another class command with a long name, now there is one for changing configurations entirely and one for resyncing all existing buffs if needed (best used while server has password under a small maintenance period before then changing class buffs in config then rebooting, can use the global sync after rebooting but still with password or players can just use the personal '.class sb' command)
- small service to keep disabled familiars with their owners instead of where they were last left
- death mage bite stuff removed, you will need to change that buff accordingly if were making use of it
- clearing drop tables more thoroughly to prevent any drops when lingering fams are cleared on server restarts (this may still need touching up for some stickier drops)
- handling for various instances of observed stat doubling
- fixed alchemy experience from blood potions and merlots, scales with quality of prisoner
- familar and player experience scrolling text staggered to prevent overlap and improved origination

`1.6.5`
- tired, check commands list if anything doesn't do what you expect as that's autogenerated and will match whatever is in build
- reduced chances for random seeds per 20 harvesting levels to [2, 4, 6, 8, 10] from [4, 8, 12, 16, 20]
- config option for echoes cost, haven't double checked this yet #testingandtired
- added acceptable ranges for some values (schematics for familiar prestiging, vampiric dust for shinies, cost factor for echoes), details with respective config options
- bounds console spam from Adam fixed
- werewolves behaving
- can use number or class name from '.class l' for '.class s [Class]', no spaces
- battles no longer affected by lifetime error

`1.6.4`
- lockspells moved to wep group ('.wep locksp'), lockshift moved to class group ('.class shift'), choose class changed to select class ('.class s [Class]'), change class adjusted shorthand ('.class c [Class]')
- added config option to allow minion unlocks as familiars, do so at own risk
- command to enable/disable class buffs for players ('.class passives') and global class buff purge for admins when planning on changing configured class buffs which should only be used when players are offline like, launch server with password->run command, wait for autosave->make config changes and save them->boot server without password ('.class iacknowledgethiswillremoveallclassbuffsfromplayersandwantthattohappen')
- Moved exoform under prestige command group, misc commands now under 'misc' command group (moved lockspells to wep group and lockshift to class group)
- Manual aggro handling for familiars now applies for both PvE and PvP
- Added minor effects to binding and unbinding
- Added minor effect when unlocking a new familiar
- Introduced smartbind command ('.fam sb [Name]') to streamline switching and summoning familiars in general, binds to matching familiar and automatically unbinds active familiar if needed
- Familiars should be brought along with players when teleporting via BloodyPoint
- Shiny familiars apply spell school debuffs with a chance per hit, similar to class-based onhit debuffs
- Combat mode for familiars can no longer be toggled while in combat
- Added unused ability (dash) to bear form, see config option
- Reduced delay for Eclipse to begin showing information
- Familiars despawned on logout again instead of just when entering coffin
- Refactored familiar summoning and modifying for more stability and reduced complexity
- SCT added for player experience, similar to existing implementation for familiars
- SCT added for bonus yields from professions when harvesting (general bonus yields and profession specific bonus yields)
- Config option to enable immortal blood during Exo form
- Familiar experience from kills now reduced after prestiging and reduced for unit spawner kills according to the same configured values for players
- Eclipse correctly displays NPC shift spell cooldowns
- Removed free shiny familiar; players can now use vampiric dust to add or change shiny buffs (costs 25% to change)
- Holy potions now only extend duration and no longer increase resist from alchemy
- Professions that enhance durability now provide a 10% equipment stat bonus (this will not show on the tooltip, made an attempt but much more a can of worms than can handle atm)
- Recipe additions and salvage adjustments; best coordinated with Eclipse for accurate UI visuals, inputs and outputs are controlled by the server though
- Exo prestiges and max profession level no longer configurable for various design reasons
- Added werewolf handling for familiars
- NPC spell cooldowns now set more strictly
- Miscellaneous improvements to commands and responses
- Minor adjustments to existing prestige effects
- Reduced the amount of non-standard wood required for gathering quests
- Familiars now display allied player icons on the map
- Replaced CCReduction and ShieldAbsorb with MovementSpeed and CastSpeed for familiar prestige stats
- Adjusted familiar collision
- Any issues related to player bools (kits, weird familiar binding bugs, etc) should be fixed

`1.5.3`
- deprecating '.cleanupfams' and '.wep restore', latter no longer needed former less useful than it used to be and prone to causing crashes
- quest experience rewards overflow to expertise/legacy/familiar depending on which ones are maxed and active when player is at max level (expertise/legacy if both under max, expertise or legacy if one of the two is maxed, then familiar if both are maxed; gains split between expertise/legacy when awarded to both)
- when at max level for experience, expertise and legacy will no longer receive notifications for gains
- familiar battle queuing system! choose a location for the arena center (would recommend closing this off in such a way people can still view) and players can challenge each other to battle, see details in feature section for familiars (WIP)
- added '.prestige shroud' command to toggle perma shroud from prestige if applicable
- prestige buff will no longer cause players to appear on the boosted players list from KindredCommands (if they log out in their coffin, this will also unbind active familiars and recommend using rested XP to encourage this although people are usually pretty good about it already)
- no more >100% blood quality from legacy prestiging, culprit of occasional stat stacking
- modified return buff prefabs such that large amounts of SCT entities are no longer generated as was happening under certain conditions
- deathmage tier 2 passive default changed to MutantBiteBuff,spawns a short-lived fallen angel instead (can't find any direct references to the player who triggers it so had to get creative for allied angel, 100% to spawn on first bite then 0% chance next two bites before back to 100% on fourth, repeat)
- config now handles different locales correctly in regards to decimals (period vs comma)
- excluded holy pots from potion stacking as temporary bandaid for overall problem with holy resist/damage reduction stat interaction
- taking a more delicate approach to some things that were causing crashes for various reasons (familiar destruction and various buff stuff no longer happens on log in or log out)
- '.quest d' and '.quest w' are now under '.quest progress/p d/w', familiar command for choosing/changing shiny buffs is now '.fam shiny [SpellSchool]'
- going forward Bloodcraft will work with older versions of Eclipse from 1.1.2 (usually >_> WIP) onwards (will still need to update Eclipse for newer features)
- added config option to unbind familiars when entering pvp combat
- familiars receive shared experience when player should, refactored death event handling to facilitate this and improve general performance
- parties should work more consistently, previously a failed check allowed players to be in more than one party at once which the code was not designed to handle
- familiar aggression is reset when returned to player from too far away or when calling/dismissing them
- added config to set level for shard bearers if using elite option, can leave at 0 for no change
- can add empty fam boxes, delete empty fam boxes via '.fam ab [BoxName]' and '.fam db [BoxName]' respectively
- added minor visual effects when incrementing various prestiges
- non-clanned familiars tolerable on PvP servers (fam minions targeting unchanged but won't damage pvp protected players) and generally extended handling for preventing negative effects for PvE servers and PvP protected players on PvP servers (also witches can no longer pig VBloods)
- Legacy essence values gained from feed events are now multipled by x3 if consuming the same bloodType and/or then up to x2 if the player has 100% blood quality (this is much slower to level at defaults than was intended)
- Exo rework! Old effects are no longer applicable and are removed from players upon logging in if they have exo data. Instead, if Dracula has been defeated and have at least 1 exo prestige, unlock a powerful new form that will increase in duration and power as you gain exo prestiges! Use '.exoform' to enable taunting to active if requirements met
- Traders no longer provide any progression to players when killed
- Fixed bug with crafting credit for professions/crafting quests, removed crafting credit cooldown, balanced crafting quests and removed highest tiers of equipment from target pool
- Familiars should play nicer with others on PvE servers, have also added handling for some abilities that were ignoring allied status and preventing some debuffs from being applied to players when they are PvP protected
- Using a waygate with a familiar out will dismiss it without player having to use waygate again as is currently the case, after teleporting it will return (only if familiar was present/active first)
- Using batform with a familiar out will dismiss it, after landing it will return (only if familiar was present/active first)
- Removed crystal, thistle and coal from gathering quest prefab pool
- RestedXP adjusted downwards based on the player's new calculated cap instead of being reset entirely after prestiging in experience/leveling
- Can use 'vblood' as the name with familiar search command to return all boxes with at least one vblood or blood soul (ty Odjit c:)
- Profession experience and quest progress now granted to players when using clan/allied stations and not just stations placed by the player
- NPC spell cooldowns for classes again functioning as they were previously, cooldown will be 8 seconds multiplied by the order of the spell in the class spells list
- Added config option to control expertise received from vermin nests, tombs etc (UnitSpawnerExpertiseFactor, set to 0 for none gained leave at 1 for no change)
- Removed auto rerolling quest targets, was trickier to get right than it was worth now that manual rerolling is an option (please let me know of any unit prefabs that result in players being unable to complete a quest and they will be added to filter)
- Target tracking will no longer detect imprisoned units or player familiars
- Checking unit level against player level using unit prefab instead of unit entity in questTarget cache to prevent assigning quest kill targets outside intended level range (added handling for player levels higher than max mod default to prevent repeated fallback target)
- Added logging and handling when configurations for item prefabs/quantities are not as expected instead of failing to initialize entirely
- Changed playerBools data to ConcurrentDictionary instead of Dictionary (hoping this resolves .kitme and other potential playerBool-related issues, also remembered to change the inner dictionary this time <_<)

`1.4.2`
- fixed gathering/crafting quests unintentionally checking for professions/class on hit effects being enabled
- added check for full inventory before letting players enable or swap class spells to facilitate safe handling of jewels
- filtered out t01 bone weapons for crafting quests since can't be crafted at bench
- fixed erroneous temporary exp gain for legacies when blood system is disabled

`1.4.1`
- config entries are now in sections (please save a backup of your config just incase but seems to be handling migration well now)
- .cleanupfams does a bit more cleaning but will take a few seconds at least, tried having that run on restarts but game wasn't a fan so leaving it on the command for now
- normal spells on shift by default again (should leave existing configs untouched if you'd rather use NPC spells), fixed bug with legendary weapons + equipping jewels sometimes cloning the weapon and eating the jewel 
- added default class spell config and moved veil of shadows there (all classes can use this spell via '.class csp 0')
- profession experience can optionally be shown as scrolling text! use '.sct' to enable/disable, will be exploring other uses for this in the future
- changing class spells no longer requires switching weapons to take effect (this applies to blood legacy bonus stats as well but not expertise yet), redid shift toggle to maintain functionality
- crafting/gathering objectives added to quest pool, can also reroll quests with '.quest r [QuestType]' for configurable cost/amount if uncompleted or if infinite dailies are enabled for dailies (admin quest refresh moved to '.quest rf [Name]')
- required for Eclipse 1.0.0
- annnnd anything else since 1.2.4, it's been a minute. would recommend reviewing but if you read even this far I'm surprised :p

`1.3.3`
- slight changes to communication with Eclipse that will need version 0.2.0 of that to work correctly
- more filtering for quest targets
- cleaning up from experimenting with a variety of things that I really need to stop messing with if I ever want to publish this again >_>

`1.3.2`
- legacy stat bonuses will update when applied and when leveling up
- prestige buff automatically reapplied if one of them is found being destroyed
- skeletons from graves are now left untouched
- fixed total experience being displayed as rested experience for '.lvl get'
- fixed spell cooldowns for classes
- fixed null reference in craftingPatch that was interfering with profession experience

`1.3.1`
- changed UI updates to work via coroutine, more reliable and less prone to error so far
- fixed bug where wrong BloodType enum was sent to client when frailed
- no restedXP message if at max level when logging in while in coffin and restedXP is enabled
- added max level for player, legacy, and expertise to config data sent to client when registering to properly make bars full at max levels

`1.3.0`
- added config option for potion stacking
- added configurable item cost for choosing familiar visual if already shiny via '.fam v [SpellSchool]', will override current visual (freebie still works as before, cost will take precedence if familiar already has a visual unlocked)
- rested XP (solid idea from Odjit), if enabled earn bonus experience as configured for logging out in your coffin!
- familiar options command ('.fam option [Setting]' where familiar settings now live that don't warrant use of an emote action, currently shiny/vbloodemote toggles)
- familiars now seen as minions of the player by the game, for PvE prevents targetting other players and for PvP prevents them from dealing damage to PvP protected targets
- added config option to enable sending updates to clientside mod for UI (needs to be enabled on the server or client mod won't do anything by itself)
- added reminders for various mod features that will be sent to players on occasion for classes/expertise/legacies, can be toggled on and off via command ('.remindme')
- fixed familiar aggro bug when using call/dismiss even if familiar combat is disabled via config
- added command to clean up old disabled familiars ('.cleanupfams', should fix building spot bug)
- config options are in sections now! should carry over existing values but make a backup of your config just in case
- added command to show userStats ('.userstats', usually only seen after credits)

`1.2.4`
- special thanks to Odjit for tracking down the party bug and discovering the reroll issue <3
- fixed bug where parties would prevent players from taking silver burn damage and garlic stacks being applied
- added check to prevent quests from being rerolled if target was previously found in the world but all are dead and waiting on respawns
- fixed bug where exo prestiging was possible before reaching max player level
- added shinies back for familiars (see README for details)
- amped divine angel and added holy mortar buff from brutal Simon to Solarus after his holy bubble activates for eliteShardBearers
- removed divine and fallen angels from quest target pool
- fixed bug granting double quest credit on feed executes

`1.2.3`
- note: changed a key in the player prestige file from Sanguimancy to UnarmedExpertise and UnarmedExpertise will no longer be stored in the player_sanguimancy file, tested handling old data to new formats and seems to be fine but please make a backup of these files just incase_
- added command to search for familiars in boxes (.fam s [Name])
- added command to find nearest quest target, if none are found will reroll the quest
- reduced number of kills required for vbloods for dailies and weeklies to be less of a vibe-check
- can stack t01/t02 potion effects, if anyone finds this particularly bothersome can add a config option
- added command to reset commbat music for player (.silence) if it gets stuck (think I handled what was causing that but if not this will fix it and can be used by non-admins)
- added toggle to disable vblood emotes (no commands, only toggleable via taunt emote if familiar emote actions are enabled. will be considering removing any familiar commands that have an emote equivalent to cut down on bloat)
- further improved quest distribution, should be significantly more consistent and less error-prone (will still take time to rollover from old quests, would recommend deleting quest file to force initial refreshes)
- added option for infinite dailies
- added basic starter kit, configurable
- player prestiges updated when connecting to add any missing prestige types if data already exists (Exo, FishingPoleExpertise)
- more filtering to prevent non-ideal quest targets, fixed bug on generating quests for new players on fresh servers (new players receieve same starting daily/weekly quests to circumvent this)
- ancestral forge works for all shattered again and not just blue legendaries
- fixed bug where destroying disabled familiars rendered space unuseable for building
- fixed leaderboard for prestige not displaying correctly
- eliteShardBearers added as config option (experimental, WIP. significantly increases health, damage, attack speed, cast speed, and movement speed of shardbearers but removes scaling for multiple players fighting them at once and gives them minor visual effects)

`1.0.0`
- command groups added for organizational purposes (thanks Odjit <3)
- familiar prestige limit should be working as intended now
- familiar CC effects and other debuffs seem to be neutered effectively for PvE and other scenarios where they should be
- added ShareUnlocks config option for familiars when killing with clanmates or party members, uses share exp distance for range, gives all players involved a roll
- quests! kill only for now, daily and weekly, details in readme (BETA) note that it will take a small but non-trivial amount of time to distribute quests to all players when first enabled, service loop runs every 5 minutes and has a 10 sec cooldown between generating quests for players to prevent lag from doing so
- nerfed plant bonus
- fixed alchemy bonus
- reworked craft tracking for professions
- exo prestiging! need to be maxed in normal experience prestiges first, (no exp reduction for exo prestiging) each level gives configured item reward and increases your damage done slightly and your damage taken moderately based on configured values up to 100 times
- basic prestige leaderboards of top 10, use .prestige lb [PrestigeType] to view
- can now use clap to summon your most recently summoned familiar instead of having to do .fam bind # again
- mod is more or less feature complete now, future updates will focus on refining what's already here

`0.9.16`
- familiar prestiging added (familiar prestiges, max familiar prestiges, familiar prestige stat multiplier added to config), choose extra stat per prestige (use .prfam and it will show stats if none have been entered and familiar is at max level)
- familiars that use holy damage no longer hurt players when relevant
- imprisoning a familiar will destroy the familiar
- added extra recipe toggle under professions; technically no relation to professions yet and no uses atm unless configured as costs in BloodyMerchants or something similar
- ancestral forge crafts now receive extra durability from blacksmithing

`0.9.15`
- changed initialization patch, single player didn't like it (credit to Odjit for the hook~)
- class onHit debuff effects should behave more consistently now (chain lightning from static won't hit the player, skeleton spawned from condemn-afflicted kills now allied, etc)
- classBuffs useable via .scb if gearscore is sufficient and leveling is turned off
- .gbl can be used without entering a blood type and will default to equipped blood type

`0.9.14`
- fixed bug with applying buffs when changing classes
- corrected harvesting bonus for plants
- added class spell school effects on hit, can enable with new config option named as such and accompanying % to proc config. 10% chance per hit to apply class spell school debuff by default, if debuff already present and this is proc'd will do the T08 magic source amulet buff instead (leech -> lesser blood rage for BloodKnight, for reference)
- BloodKnight leech, DemonHunter static, Shadowblade ignite, VampireLord chill, ArcaneSorcerer weaken, DeathMage condemn and the corresponding T08 amulet effects if debuff is already proc'd on target and roll on hit is succesful (except for deathmage, made that an the undead guardian absorb buff since the amulet effect from that one is a spawn instead of a buff and didn't really fit in the code here)
- note that these will not proc on other players for pvp

`0.9.13`
- movement speed correctly applies as a flat stat to all weapons now instead of multiplying the stat if it already existed on the weapon
- RaidMonitor removed and made into standalone mod, alliances are now parties. options/commands have changed accordingly and will need to be configured again. same function of exp share/preventing damage.
- familiar health scaling modified to be more viable in harder difficulty settings (health boost for brutal, will expand on in future updates)
- extended familiar get level command to show stats as well (maxhealth, physical power, spell power)
- buffed resource bonus for wood & minerals from professions

`0.9.12`
- removed .tbc
- list prestige buffs command takes shorter text batches and should no longer get cutoff in chat log
- stat bonuses in .get e correctly formatted based on bonus
- minor bug fixes/optimizations

`0.9.11`
- (hotfix) can view class specific spells/buffs without being the class by entering the class name in command

`0.9.10`
- added command to list stats from classes for synergies
- familiar summon handling improved for more consistent yeeting with death timer
- dominating presence no longer summons familiar when form entered and only dismiss if familiar is present
- can view class specific spells/buffs without being the class by entering the class name in command
- fixed initialization errors on new worlds

`0.9.9`
- added damage config for damage dealt to players by familiars
- familiar summons now properly being yeeted after combat
- various issues related to initialization should be tempered if not resolved
- added set player prestige level/type command for admins
- added set player spell slots command for admins
- added sync prestige buffs command for players, applies missing prestige buffs if applicable
- added config for familiar combat being on (combat mode can be toggled by player) or off (cannot be toggled by player, permanently off)
- added config multiplier for experience from non-hostile units (does not apply to Beatrice the Tailor and Ben the Old Wanderer)
- alliances no longer make player immune to various unintended damage types
- gatebosses give rate gains

`0.9.8`
- trimmed message size for .lcb to prevent exceeding chat limit when translating replies
- added option to control damage familiars deal to VBloods (leave at 1 for no change, set to 0.2 for 20% damage, etc)
- adjusted default values to be somewhat more balanced, added default costs for resetting class/expertise/legacy, won't change existing config settings if you already have them set
- unit category bans for familiars should be more consistently applying if they were not before
- removed synthetic/isolating languages from word replacement translation (Japanese, Koreana, SChinese, TChinese, Thai, Vietnamese)

`0.9.7`
- familiars can't be bound or called when dominating presence is active and will be automatically dismissed if present when activated
- added PreventFriendlyFire option for alliances, enable to prevent friendly fire between alliance members (only affects direct damage, does not prevent debuffs or enable buffs)
- familiars will not do damage to players on PvE servers and will not do damage to alliance members on PvP servers if PreventFriendlyFire is enabled

`0.9.6`
- if leveling is not active, unarmed weapon level will match the highest weapon level you've equipped (cache only, will need to equip a weapon at least once after restarts)
- added handling for removing lingering weapon level on player gearscore if leveling was on and then turned off
- scaffolding for clan-based alliances in and seems to be working but locking that to 'false' in config until I have a bit more time to test it
- PlayerCache now clears before updating, should fix any errors that previously popped up in console
- duration for raid debuff increased to 10 seconds

`0.9.5`
- teleporting now correctly summons familiar again upon second attempt of waygate use so it is with you after traveling
- familiar actives data cleared on server start to prevent issues with being unable to bind/unbind again until using .resetfams

`0.9.4`
- applied localization to all messages in mod as was meant to be done in 0.9.3
- added config option for exp share distance
- groups rebranded to alliances, exp sharing unchanged if leveling is active, for raid monitor the raid instigator's alliance members will be allowed in the territory as will the alliance members of the castle owner (clans of both still included by default)
- fmailiar minion summons should be allied with players now although I haven't quite picked up on when they decide to do this or not which is making it difficult to verify
- added cooldown for VBloodConsumed processing that should take care of multiple gains if more than 1 player is participating in the feed
- Shadow VBloods obtainable

`0.9.3`
- changed handling of VBloodConsumed events to prevent feeds with multiple players providing gains equal to the number of players per player (this one is difficult to test alone, fingers crossed :P)
- messages to players now localized if the base game supports the language (thanks ChatGPT <3 if any of the translations are wrong or offensive it is not intentional, probably missed a word or two here and there as well but pretty happy with this for first pass)
- added command to list prestige buff names
- Anti-raid interference debuff should block healing now to prevent countering with heal pots. If that seems spotty I'll just light people on fire instead~

`0.9.2`
- made sure familiars won't get exp if not in combat or not out and active
- 'binding' key will get added to player_bools file without needing to regenerate_

`0.9.1`
- fixed harvesting bonus
- fixed class spells not all having cooldowns
- vblood unlocks moved from death event hook to vblood hook, should give all players involved in feed a chance at unlocking and prevent random unlocks from VBlood familiars
- added RaidMonitor, see readme for details. Need guinea pigs for this one since it's hard to test raids alone :P

`0.9.0`
- Started keeping changelog
- removed weapon visual expertise tracking thing, was proving too difficult to manage and avoid buggy behavior. added command for players to restore weapon levels to what they should be
- VBloods, summoners and units that transform (not werewolves quite yet but Terah seemed okay) added to unlock pool and should mostly be behaving (including Cassius and his dumb sword). added configurable ban list
- using a waygate with familiar out will dismiss it, still have to use waygate again to teleport until I figure out how to do that in one go
- classes have configurable spells and blood buffs, tried to make okay defaults but C# is turning my brain into mush and decisions are hard so no promises. use .help liberally and read over the new config options as needed until I get the chance to update the readme
- class blood buffs always provide max benefits and are applied at MaxPlayerLevel/#buffs (level 22 if max level is 90 and there are 4 blood buffs for the first, then 44, and so on), can be mixed and matched as you like to create different feels for the classes. The effects from these don't appear to stack with the actual blood buff effects which keeps things somewhat balanced while allowing each class to have a persistent theme.
- class spells are unlocked at configured prestige levels, all classes have veil of shadows by default and the rest are unique to them. configurable but do note that many spells are kinda broken if casted by a player (dracula's blood ring lasts forever, as one example) so you'll want to test before adding/changing. <|MERGE_RESOLUTION|>--- conflicted
+++ resolved
@@ -1,13 +1,6 @@
-<<<<<<< HEAD
 `1.12.15`
 - added config option for # of primal rift events per day
 - added check in blacksmithing patch to ensure said profession is fully disabled when configured as such
-=======
-`1.11.15`
-- added config option for KitFamiliar to grant a familiar with the starter kit
-- fixed alchemy gating
-- fixed elite modifiers not reapplying to Dracula after spell phase changes
->>>>>>> 5760eb10
 
 `1.11.14`
 - added config option for ElitePrimalRifts (units/gateBosses are amped similarly to EliteShardBearers with some surprises ;D WIP feature, use admin console command to spawn primal war events for now)
