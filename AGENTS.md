--- conflicted
+++ resolved
@@ -1,86 +1,78 @@
-# AGENTS.md: Universal Principles for CSharp and General Programming
-
-This guide provides universal, intelligent principles and patterns to master C# coding effectively, applicable across any project or repository.
-
-## 🧠 Structured Reasoning
-
-* **Single Responsibility Principle (SRP)**: Every class and method should have one clearly defined responsibility.
-* **Explicit Intent**: Write self-descriptive methods and classes, avoiding ambiguous or overly general names.
-* **Readability First**: Prioritize readability over cleverness. The intent of your code should be immediately clear to others.
-
-## 🎯 Clarity & Explicitness
-
-* Clearly specify the purpose, parameters, and return values of each method using XML documentation comments.
-* Choose names that explicitly describe intent (e.g., `CalculateTotalPrice()` instead of `Calculate()` or `CalcTP()`).
-* Favor descriptive variable names (`customerAge` rather than `ca`).
-
-## 🔄 Iterative Improvement
-
-* Implement incremental changes and continuously validate with unit tests.
-* Regularly refactor code to simplify complexity and improve maintainability.
-* Conduct periodic peer reviews to integrate diverse perspectives and catch overlooked issues.
-
-## 🛡️ Robustness & Safety Nets
-
-* Write unit tests covering critical paths and edge cases to ensure code stability and correctness.
-* Leverage static code analysis tools like Roslyn analyzers and StyleCop to maintain high-quality standards.
-* Use assertions liberally to document and enforce assumptions in code logic.
-
-## 🏗️ Universal Design Patterns
-
-* **Factory & Abstract Factory**: For managing object creation and reducing direct dependencies.
-* **Strategy Pattern**: To encapsulate varying algorithms and make behaviors interchangeable.
-* **Repository Pattern**: For abstracting data layer logic and enhancing testability.
-* **Dependency Injection**: Use constructor injection to clearly define dependencies and improve modularity.
-
-## ♻️ Maintainable Code Habits
-
-* Avoid magic numbers; define constants or configuration settings instead.
-* Keep methods short (ideally fewer than 30 lines) to enhance readability and testability.
-* Organize methods logically within classes (constructors first, public methods next, followed by private methods).
-
-## 🚦 Consistent Coding Style
-
-* Adhere to established naming conventions:
-
-  * Methods & Variables: `PascalCase`
-  * Private fields & parameters: `camelCase`
-  * Constants: `UPPERCASE_WITH_UNDERSCORES`
-* Consistently format your code using tools like `.editorconfig`.
-
-## 📈 Performance Awareness
-
-* Understand the performance implications of collections (prefer using `Dictionary` for key-value lookups over lists).
-* Minimize object allocations, especially within loops or performance-critical paths.
-* Favor efficient data structures and algorithms suited to the task at hand (e.g., HashSets for uniqueness checks).
-
-<<<<<<< HEAD
-## 🛠️ Continuous Learning & Reflection
-
-* Periodically review code written previously to identify opportunities for improvement.
-* Stay updated on language features and industry best practices.
-* Learn from established open-source C# projects and communities.
-
-## 🧪 Build & Test Workflow
-
-* Use the repository's provisioning script at `.codex/install.sh` for any build or test run. This script installs the required .NET SDK (if necessary) and builds the `Bloodcraft` project in Release mode. Invoke it from the repository root:
-
-  ```bash
-  bash .codex/install.sh
-  ```
-
-* After the SDK is available, execute tests (for example, within `.codex/tests`) with the `dotnet` CLI that the script installs/exposes.
-=======
-## 🛠️ Continuous Learning & Reflection
-
-* Periodically review code written previously to identify opportunities for improvement.
-* Stay updated on language features and industry best practices.
-* Learn from established open-source C# projects and communities.
-
-## 🗂️ Codex Tooling Structure
-
-* Place all Codex tooling and new tests under the `.codex/` directory (e.g., `.codex/tests/...`).
-* Ensure future Codex-related assets respect this directory structure, and reference or inherit this guidance in any additional `AGENTS.md` files that may be introduced.
->>>>>>> 31162785
-
-By internalizing these universal principles, you build a solid foundation to become a proficient and thoughtful C# developer.+# AGENTS.md: Universal Principles for CSharp and General Programming
+
+This guide provides universal, consistent principles and patterns to master C# coding effectively, applicable across any project or repository (within reason).
+
+## 🧪 Build & Test Workflow
+
+* Use the repository's provisioning script at `.codex/install.sh` for any build or test run. This script installs the required .NET SDK (if necessary) and builds the `Bloodcraft` project in Release mode. Invoke it from the repository root:
+
+  ```bash
+  bash .codex/install.sh
+  ```
+
+* After the SDK is available, execute tests (for example, within `.codex/tests`) with the `dotnet` CLI that the script installs/exposes.
+
+## 🗂️ Codex Tooling Structure
+
+* Place all Codex tooling and new tests under the `.codex/` directory (e.g., `.codex/tests/...`).
+* Ensure future Codex-related assets respect this directory structure, and reference or inherit this guidance in any additional `AGENTS.md` files that may be introduced.
+
+## 🧠 Structured Reasoning
+
+* **Single Responsibility Principle (SRP)**: Every class and method should have one clearly defined responsibility.
+* **Explicit Intent**: Write self-descriptive methods and classes, avoiding ambiguous or overly general names.
+* **Readability First**: Prioritize readability over cleverness. The intent of your code should be immediately clear to others.
+
+## 🎯 Clarity & Explicitness
+
+* Clearly specify the purpose, parameters, and return values of each method using XML documentation comments.
+* Choose names that explicitly describe intent (e.g., `CalculateTotalPrice()` instead of `Calculate()` or `CalcTP()`).
+* Favor descriptive variable names (`customerAge` rather than `ca`).
+
+## 🔄 Iterative Improvement
+
+* Implement incremental changes and continuously validate with unit tests.
+* Regularly refactor code to simplify complexity and improve maintainability.
+* Conduct periodic peer reviews to integrate diverse perspectives and catch overlooked issues.
+
+## 🛡️ Robustness & Safety Nets
+
+* Write unit tests covering critical paths and edge cases to ensure code stability and correctness.
+* Leverage static code analysis tools like Roslyn analyzers and StyleCop to maintain high-quality standards.
+* Use assertions liberally to document and enforce assumptions in code logic.
+
+## 🏗️ Universal Design Patterns
+
+* **Factory & Abstract Factory**: For managing object creation and reducing direct dependencies.
+* **Strategy Pattern**: To encapsulate varying algorithms and make behaviors interchangeable.
+* **Repository Pattern**: For abstracting data layer logic and enhancing testability.
+* **Dependency Injection**: Use constructor injection to clearly define dependencies and improve modularity.
+
+## ♻️ Maintainable Code Habits
+
+* Avoid magic numbers; define constants or configuration settings instead.
+* Keep methods short (ideally fewer than 30 lines) to enhance readability and testability.
+* Organize methods logically within classes (constructors first, public methods next, followed by private methods).
+
+## 🚦 Consistent Coding Style
+
+* Adhere to established naming conventions:
+
+  * Methods & Variables: `PascalCase`
+  * Private fields & parameters: `camelCase`
+  * Constants: `UPPERCASE_WITH_UNDERSCORES`
+* Consistently format your code using tools like `.editorconfig`.
+
+## 📈 Performance Awareness
+
+* Understand the performance implications of collections (prefer using `Dictionary` for key-value lookups over lists).
+* Minimize object allocations, especially within loops or performance-critical paths.
+* Favor efficient data structures and algorithms suited to the task at hand (e.g., HashSets for uniqueness checks).
+
+## 🛠️ Continuous Learning & Reflection
+
+* Periodically review code written previously to identify opportunities for improvement.
+* Stay updated on language features and industry best practices.
+* Learn from established open-source C# projects and communities.
+
+By internalizing these universal principles, you build a solid foundation to become a proficient and thoughtful C# developer.