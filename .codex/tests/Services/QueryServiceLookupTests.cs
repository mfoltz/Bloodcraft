using System;
using System.Collections.Generic;
using System.Linq;
using System.Runtime.CompilerServices;
using System.Runtime.Serialization;
using Bloodcraft.Services;
using Unity.Entities;
using Xunit;

namespace Bloodcraft.Tests.Services;

public sealed class QueryServiceLookupTests : IDisposable
{
    public QueryServiceLookupTests()
    {
        ClearOverrides();
        QueryService.ComponentTypeKeySelector = TestComponentFactory.GetComponentKey;
    }

    [Fact]
    public void BuildModifiedDescriptor_AppendsIncludeAndExcludeComponentsWithoutDuplicates()
    {
        ComponentType baselineAllA = TestComponentFactory.CreateComponentType(1);
        ComponentType baselineAllB = TestComponentFactory.CreateComponentType(2);
        ComponentType baselineAny = TestComponentFactory.CreateComponentType(3);
        ComponentType baselineNone = TestComponentFactory.CreateComponentType(4);
        ComponentType includeExtra = TestComponentFactory.CreateComponentType(5);
        ComponentType excludeExtra = TestComponentFactory.CreateComponentType(6);
        ComponentType excludeSupplemental = TestComponentFactory.CreateComponentType(7);

        QueryService.QueryDescriptorData baselineDescriptor = new(
            new[] { baselineAllA, baselineAllB },
            new[] { baselineAny },
            new[] { baselineNone },
            Array.Empty<ComponentType>(),
            Array.Empty<ComponentType>(),
            EntityQueryOptions.Default);

        ComponentType[] includeComponents =
        {
            includeExtra,
            baselineAllA
        };

        ComponentType[] excludeComponents =
        {
            excludeExtra,
            baselineNone,
            excludeSupplemental
        };

        QueryService.QueryDescriptorData modifiedDescriptor = QueryService.BuildModifiedDescriptorData(baselineDescriptor, includeComponents, excludeComponents);

        AssertComponentSetsEqual(baselineDescriptor.All.Concat(includeComponents), modifiedDescriptor.All);
        AssertComponentSequencesEqual(baselineDescriptor.Any, modifiedDescriptor.Any);
        AssertComponentSetsEqual(baselineDescriptor.None.Concat(excludeComponents), modifiedDescriptor.None);
        Assert.Equal(baselineDescriptor.Options, modifiedDescriptor.Options);

        AssertNoDuplicateComponents(modifiedDescriptor.All);
        AssertNoDuplicateComponents(modifiedDescriptor.None);
    }

    [Fact]
<<<<<<< HEAD
    public void ModifyEntityQuery_WithEmptyAllAndIncludes_AppendsIncludeComponents()
    {
        ComponentType includeAllA = TestQueryInterceptors.CreateComponentType(21);
        ComponentType includeAllB = TestQueryInterceptors.CreateComponentType(22);

        EntityQueryDesc baselineDescriptor = new()
        {
            All = Array.Empty<ComponentType>(),
            Any = Array.Empty<ComponentType>(),
            None = Array.Empty<ComponentType>(),
            Options = EntityQueryOptions.FilterWriteGroup
        };

        var context = new EntityQueryTestContext(baselineDescriptor);
        context.ClearRecorded();
        TestQueryInterceptors.CurrentContext = context;

        ComponentType[] includeComponents =
        {
            includeAllA,
            includeAllB,
            includeAllA
        };

        EntityQuery modifiedQuery = QueryService.ModifyEntityQuery(context.BaselineQuery, includeComponents, null);
        EntityQueryDesc modifiedDescriptor = modifiedQuery.GetEntityQueryDesc();

        AssertComponentSetsEqual(includeComponents, modifiedDescriptor.All);
        Assert.Empty(modifiedDescriptor.Any);
        Assert.Empty(modifiedDescriptor.None);
        Assert.Equal(baselineDescriptor.Options, modifiedDescriptor.Options);

        TestQueryInterceptors.CurrentContext = null;
    }

    [Fact]
    public void ModifyEntityQuery_WithEmptyIncludeAndExclude_ReturnsEquivalentDescriptor()
=======
    public void BuildModifiedDescriptor_WithEmptyIncludeAndExclude_ReturnsEquivalentDescriptor()
>>>>>>> 5a8034ea
    {
        ComponentType baselineAllA = TestComponentFactory.CreateComponentType(11);
        ComponentType baselineAllB = TestComponentFactory.CreateComponentType(12);
        ComponentType baselineAny = TestComponentFactory.CreateComponentType(13);
        ComponentType baselineNone = TestComponentFactory.CreateComponentType(14);

        QueryService.QueryDescriptorData baselineDescriptor = new(
            new[] { baselineAllA, baselineAllB },
            new[] { baselineAny },
            new[] { baselineNone },
            Array.Empty<ComponentType>(),
            Array.Empty<ComponentType>(),
            EntityQueryOptions.FilterWriteGroup);

        QueryService.QueryDescriptorData modifiedDescriptor = QueryService.BuildModifiedDescriptorData(
            baselineDescriptor,
            Array.Empty<ComponentType>(),
            Array.Empty<ComponentType>());

        AssertComponentSequencesEqual(baselineDescriptor.All, modifiedDescriptor.All);
        AssertComponentSequencesEqual(baselineDescriptor.Any, modifiedDescriptor.Any);
        AssertComponentSequencesEqual(baselineDescriptor.None, modifiedDescriptor.None);
        Assert.Equal(baselineDescriptor.Options, modifiedDescriptor.Options);
    }

    [Fact]
    public void ModifyEntityQuery_UsesOverridesToCreateQueryFromModifiedDescriptor()
    {
        ComponentType baselineAllA = TestComponentFactory.CreateComponentType(21);
        ComponentType baselineAllB = TestComponentFactory.CreateComponentType(22);
        ComponentType baselineAny = TestComponentFactory.CreateComponentType(23);
        ComponentType baselineNone = TestComponentFactory.CreateComponentType(24);
        ComponentType includeExtra = TestComponentFactory.CreateComponentType(25);
        ComponentType excludeExtra = TestComponentFactory.CreateComponentType(26);

        QueryService.QueryDescriptorData baselineDescriptor = new(
            new[] { baselineAllA, baselineAllB },
            new[] { baselineAny },
            new[] { baselineNone },
            Array.Empty<ComponentType>(),
            Array.Empty<ComponentType>(),
            EntityQueryOptions.IncludePrefab | EntityQueryOptions.FilterWriteGroup);

        ComponentType[] includeComponents = { includeExtra, baselineAllA };
        ComponentType[] excludeComponents = { excludeExtra, baselineNone };

        QueryService.QueryDescriptorData? capturedDescriptor = null;

        try
        {
            QueryService.QueryDescriptorProviderOverride = _ => baselineDescriptor;
            QueryService.EntityQueryFactoryOverride = descriptor =>
            {
                capturedDescriptor = descriptor;
                return TestComponentFactory.CreateQuery(42);
            };

            _ = QueryService.ModifyEntityQuery(default, includeComponents, excludeComponents);
            Assert.NotNull(capturedDescriptor);

            QueryService.QueryDescriptorData descriptor = Assert.IsType<QueryService.QueryDescriptorData>(capturedDescriptor);
            AssertComponentSetsEqual(baselineDescriptor.All.Concat(includeComponents), descriptor.All);
            AssertComponentSequencesEqual(baselineDescriptor.Any, descriptor.Any);
            AssertComponentSetsEqual(baselineDescriptor.None.Concat(excludeComponents), descriptor.None);
            Assert.Equal(baselineDescriptor.Options, descriptor.Options);
        }
        finally
        {
            ClearOverrides();
        }
    }

    public void Dispose()
    {
        ClearOverrides();
    }

    static void ClearOverrides()
    {
        QueryService.QueryDescriptorProviderOverride = null;
        QueryService.EntityQueryFactoryOverride = null;
        QueryService.ComponentTypeKeySelector = component => component.GetHashCode();
    }

    static void AssertComponentSetsEqual(IEnumerable<ComponentType> expected, IReadOnlyList<ComponentType> actual)
    {
        HashSet<int> expectedSet = new();
        foreach (ComponentType component in expected)
        {
            expectedSet.Add(TestComponentFactory.GetComponentKey(component));
        }

        HashSet<int> actualSet = new();
        foreach (ComponentType component in actual)
        {
            actualSet.Add(TestComponentFactory.GetComponentKey(component));
        }

        Assert.Equal(expectedSet, actualSet);
    }

    static void AssertComponentSequencesEqual(IEnumerable<ComponentType> expected, IEnumerable<ComponentType> actual)
    {
        Assert.Equal(
            expected.Select(TestComponentFactory.GetComponentKey),
            actual.Select(TestComponentFactory.GetComponentKey));
    }

    static void AssertNoDuplicateComponents(IEnumerable<ComponentType> components)
    {
        HashSet<int> seen = new();
        foreach (ComponentType component in components)
        {
            int key = TestComponentFactory.GetComponentKey(component);
            Assert.True(seen.Add(key), "Duplicate component detected in collection.");
        }
    }

    static class TestComponentFactory
    {
        public static ComponentType CreateComponentType(int id)
        {
            ComponentType component = default;
            Unsafe.As<ComponentType, int>(ref component) = id;
            return component;
        }

        public static int GetComponentKey(ComponentType component)
        {
            return Unsafe.As<ComponentType, int>(ref component);
        }

        public static EntityQuery CreateQuery(ulong seqno)
        {
            return default;
        }

    }

}<|MERGE_RESOLUTION|>--- conflicted
+++ resolved
@@ -61,47 +61,7 @@
     }
 
     [Fact]
-<<<<<<< HEAD
-    public void ModifyEntityQuery_WithEmptyAllAndIncludes_AppendsIncludeComponents()
-    {
-        ComponentType includeAllA = TestQueryInterceptors.CreateComponentType(21);
-        ComponentType includeAllB = TestQueryInterceptors.CreateComponentType(22);
-
-        EntityQueryDesc baselineDescriptor = new()
-        {
-            All = Array.Empty<ComponentType>(),
-            Any = Array.Empty<ComponentType>(),
-            None = Array.Empty<ComponentType>(),
-            Options = EntityQueryOptions.FilterWriteGroup
-        };
-
-        var context = new EntityQueryTestContext(baselineDescriptor);
-        context.ClearRecorded();
-        TestQueryInterceptors.CurrentContext = context;
-
-        ComponentType[] includeComponents =
-        {
-            includeAllA,
-            includeAllB,
-            includeAllA
-        };
-
-        EntityQuery modifiedQuery = QueryService.ModifyEntityQuery(context.BaselineQuery, includeComponents, null);
-        EntityQueryDesc modifiedDescriptor = modifiedQuery.GetEntityQueryDesc();
-
-        AssertComponentSetsEqual(includeComponents, modifiedDescriptor.All);
-        Assert.Empty(modifiedDescriptor.Any);
-        Assert.Empty(modifiedDescriptor.None);
-        Assert.Equal(baselineDescriptor.Options, modifiedDescriptor.Options);
-
-        TestQueryInterceptors.CurrentContext = null;
-    }
-
-    [Fact]
-    public void ModifyEntityQuery_WithEmptyIncludeAndExclude_ReturnsEquivalentDescriptor()
-=======
     public void BuildModifiedDescriptor_WithEmptyIncludeAndExclude_ReturnsEquivalentDescriptor()
->>>>>>> 5a8034ea
     {
         ComponentType baselineAllA = TestComponentFactory.CreateComponentType(11);
         ComponentType baselineAllB = TestComponentFactory.CreateComponentType(12);
