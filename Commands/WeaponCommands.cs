using Bloodcraft.Patches;
using Bloodcraft.Systems.Expertise;
using ProjectM;
using ProjectM.Network;
using ProjectM.Shared;
using Stunlock.Core;
using Unity.Entities;
using VampireCommandFramework;
using static Bloodcraft.Systems.Expertise.ExpertiseStats;
using Bloodcraft.Services;

<<<<<<< HEAD
namespace Bloodcraft.Commands;

[CommandGroup(name: "weapon", "wep")] 
internal static class WeaponCommands
=======
namespace Bloodcraft.Commands
{ [CommandGroup(name: "weapon", "wep")] 
    internal static class WeaponCommands
>>>>>>> 8315e06d
{
    [Command(name: "getexpertise", shortHand: "get", adminOnly: false, usage: ".wep get", description: "Displays your current expertise.")] 
    public static void GetExpertiseCommand(ChatCommandContext ctx)
    {
        if (!Plugin.ExpertiseSystem.Value)
        {
            LocalizationService.HandleReply(ctx, "Expertise is not enabled.");
            return;
        }

        Entity character = ctx.Event.SenderCharacterEntity;
        ExpertiseUtilities.WeaponType weaponType = ModifyUnitStatBuffUtils.GetCurrentWeaponType(character);
    
        IExpertiseHandler handler = ExpertiseHandlerFactory.GetExpertiseHandler(weaponType);
        if (handler == null)
        {
            LocalizationService.HandleReply(ctx, "Invalid weapon.");
            return;
        }

        ulong steamID = ctx.Event.User.PlatformId;
        var ExpertiseData = handler.GetExpertiseData(steamID);
        int progress = (int)(ExpertiseData.Value - ExpertiseUtilities.ConvertLevelToXp(ExpertiseData.Key));
        // ExpertiseData.Key represents the level, and ExpertiseData.Value represents the experience.
        if (ExpertiseData.Key > 0 || ExpertiseData.Value > 0)
        {
            LocalizationService.HandleReply(ctx, $"Your weapon expertise is [<color=white>{ExpertiseData.Key}</color>] and you have <color=yellow>{progress}</color> <color=#FFC0CB>expertise</color> (<color=white>{ExpertiseUtilities.GetLevelProgress(steamID, handler)}%</color>) with <color=#c0c0c0>{weaponType}</color>");

            if (Core.DataStructures.PlayerWeaponStats.TryGetValue(steamID, out var weaponStats) && weaponStats.TryGetValue(weaponType, out var stats))
            {
                List<KeyValuePair<WeaponStatManager.WeaponStatType, string>> bonusWeaponStats = [];
                foreach (var stat in stats)
                {
                    float bonus = ModifyUnitStatBuffUtils.CalculateScaledWeaponBonus(handler, steamID, weaponType, stat);
                    string formattedBonus = ExpertiseStats.WeaponStatManager.StatFormatMap[stat] switch
                    {
                        "integer" => ((int)bonus).ToString(),
                        "decimal" => bonus.ToString("F2"),
                        "percentage" => (bonus * 100).ToString("F0") + "%",
                        _ => bonus.ToString(),
                    };
                    bonusWeaponStats.Add(new KeyValuePair<WeaponStatManager.WeaponStatType, string>(stat, formattedBonus));
                }

                for (int i = 0; i < bonusWeaponStats.Count; i += 6)
                {
                    var batch = bonusWeaponStats.Skip(i).Take(6);
                    string bonuses = string.Join(", ", batch.Select(stat => $"<color=#00FFFF>{stat.Key}</color>: <color=white>{stat.Value}</color>"));
                    LocalizationService.HandleReply(ctx, $"Current weapon stat bonuses: {bonuses}");
                }
            }
            else
            {
                LocalizationService.HandleReply(ctx, "No bonuses from currently equipped weapon.");
            }
        }
        else
        {
            LocalizationService.HandleReply(ctx, $"You haven't gained any expertise for <color=#c0c0c0>{weaponType}</color> yet.");
        }
    }

    [Command(name: "logexpertise", shortHand: "log", adminOnly: false, usage: ".wep log", description: "Toggles expertise logging.")]
    public static void LogExpertiseCommand(ChatCommandContext ctx)
    {
        if (!Plugin.ExpertiseSystem.Value)
        {
            LocalizationService.HandleReply(ctx, "Expertise is not enabled.");
            return;
        }
        var SteamID = ctx.Event.User.PlatformId;

        if (Core.DataStructures.PlayerBools.TryGetValue(SteamID, out var bools))
        {
            bools["ExpertiseLogging"] = !bools["ExpertiseLogging"];
        }
        Core.DataStructures.SavePlayerBools();
        LocalizationService.HandleReply(ctx, $"Expertise logging is now {(bools["ExpertiseLogging"] ? "<color=green>enabled</color>" : "<color=red>disabled</color>")}.");          
    }

    [Command(name: "choosestat", shortHand: "cst", adminOnly: false, usage: ".wep cst [Weapon] [WeaponStat]", description: "Choose a weapon stat to enhance based on your expertise.")]
    public static void ChooseWeaponStat(ChatCommandContext ctx, string weaponType, string statType)
    {
        if (!Plugin.ExpertiseSystem.Value)
        {
            LocalizationService.HandleReply(ctx, "Expertise is not enabled.");
            return;
        }

        if (!Enum.TryParse<WeaponStatManager.WeaponStatType>(statType, true, out var StatType))
        {
            LocalizationService.HandleReply(ctx, "Invalid stat choice, use .lws to see options.");
            return;
        }

        if (!Enum.TryParse<ExpertiseUtilities.WeaponType>(weaponType, true, out var WeaponType))
        {
            LocalizationService.HandleReply(ctx, "Invalid weapon choice.");
            return;
        }

        ulong steamID = ctx.Event.User.PlatformId;
        //ExpertiseSystem.WeaponType weaponType = ModifyUnitStatBuffUtils.GetCurrentWeaponType(character);
    
        if (WeaponType.Equals(ExpertiseUtilities.WeaponType.FishingPole))
        {
            LocalizationService.HandleReply(ctx, "Invalid weapon.");
            return;
        }

        // Ensure that there is a dictionary for the player's stats
        if (!Core.DataStructures.PlayerWeaponStats.TryGetValue(steamID, out var weaponsStats))
        {
            weaponsStats = [];
            Core.DataStructures.PlayerWeaponStats[steamID] = weaponsStats;
        }

        // Choose a stat for the specific weapon stats instance
        if (PlayerWeaponUtilities.ChooseStat(steamID, WeaponType, StatType))
        {
            LocalizationService.HandleReply(ctx, $"<color=#00FFFF>{StatType}</color> has been chosen for <color=#c0c0c0>{WeaponType}</color> and will apply after reequiping.");
            Core.DataStructures.SavePlayerWeaponStats();
        }
        else
        {
            LocalizationService.HandleReply(ctx, $"You have already chosen {Plugin.ExpertiseStatChoices.Value} stats for this expertise, the stat has already been chosen for this expertise, or the stat is not allowed for your class.");
        }
    }

    [Command(name: "resetwepstats", shortHand: "rst", adminOnly: false, usage: ".wep rst", description: "Reset the stats for current weapon.")]
    public static void ResetWeaponStats(ChatCommandContext ctx)
    {
        if (!Plugin.ExpertiseSystem.Value)
        {
            LocalizationService.HandleReply(ctx, "Expertise is not enabled.");
            return;
        }

        Entity character = ctx.Event.SenderCharacterEntity;
        ulong steamID = ctx.Event.User.PlatformId;
        ExpertiseUtilities.WeaponType weaponType = ModifyUnitStatBuffUtils.GetCurrentWeaponType(character);

   
        if (weaponType.Equals(ExpertiseUtilities.WeaponType.FishingPole))
        {
            LocalizationService.HandleReply(ctx, "Invalid weapon.");
            return;
        }

        if (!Plugin.ResetExpertiseItem.Value.Equals(0))
        {
            PrefabGUID item = new(Plugin.ResetExpertiseItem.Value);
            int quantity = Plugin.ResetExpertiseItemQuantity.Value;
            // Check if the player has the item to reset stats
            if (InventoryUtilities.TryGetInventoryEntity(Core.EntityManager, ctx.User.LocalCharacter._Entity, out Entity inventoryEntity) && Core.ServerGameManager.GetInventoryItemCount(inventoryEntity, item) >= quantity)
            {
                if (Core.ServerGameManager.TryRemoveInventoryItem(inventoryEntity, item, quantity))
                {
                    PlayerWeaponUtilities.ResetStats(steamID, weaponType);
                    LocalizationService.HandleReply(ctx, $"Your weapon stats have been reset for <color=#00FFFF>{weaponType}</color>");
                    return;
                }
            }
            else
            {
                LocalizationService.HandleReply(ctx, $"You do not have the required item to reset your weapon stats (<color=#ffd9eb>{item.GetPrefabName()}</color> x<color=white>{quantity}</color>)");
                return;
            }
        
        }

        PlayerWeaponUtilities.ResetStats(steamID, weaponType);
        LocalizationService.HandleReply(ctx, $"Your weapon stats have been reset for <color=#00FFFF>{weaponType}</color>");
    }

    [Command(name: "setexpertise", shortHand: "set", adminOnly: true, usage: ".wep set [Name] [Weapon] [Level]", description: "Sets player weapon expertise level.")]
    public static void SetExpertiseCommand(ChatCommandContext ctx, string name, string weapon, int level)
    {
        if (!Plugin.ExpertiseSystem.Value)
        {
            LocalizationService.HandleReply(ctx, "Expertise is not enabled.");
            return;
        }

        Entity foundUserEntity = PlayerService.GetUserByName(name, true);
        if (foundUserEntity.Equals(Entity.Null))
        {
            LocalizationService.HandleReply(ctx, "Player not found...");
            return;
        }
        User foundUser = foundUserEntity.Read<User>();

        if (level < 0 || level > Plugin.MaxExpertiseLevel.Value)
        {
            string message = $"Level must be between 0 and {Plugin.MaxExpertiseLevel.Value}.";
            if (LocalizationService.LanguageLocalization == "English")
            {
                ctx.Reply(message);
            }
            else
            {
                ctx.Reply(LocalizationService.GetLocalizedWords(message));
            }
            return;
        }

        if (!Enum.TryParse<ExpertiseUtilities.WeaponType>(weapon, true, out var weaponType))
        {
            LocalizationService.HandleReply(ctx, $"Level must be between 0 and {Plugin.MaxExpertiseLevel.Value}.");
            return;
        }
    
        IExpertiseHandler expertiseHandler = ExpertiseHandlerFactory.GetExpertiseHandler(weaponType);

        if (expertiseHandler == null)
        {
            LocalizationService.HandleReply(ctx, "Invalid weapon type.");
            return;
        }

        ulong steamId = foundUser.PlatformId;

        var xpData = new KeyValuePair<int, float>(level, ExpertiseUtilities.ConvertLevelToXp(level));
        expertiseHandler.UpdateExpertiseData(steamId, xpData);
        expertiseHandler.SaveChanges();

        LocalizationService.HandleReply(ctx, $"<color=#c0c0c0>{expertiseHandler.GetWeaponType()}</color> expertise set to [<color=white>{level}</color>] for <color=green>{foundUser.CharacterName}</color>");

    }

    [Command(name: "liststats", shortHand: "lst", adminOnly: false, usage: ".wep lst", description: "Lists weapon stats available.")]
    public static void ListWeaponStatsCommand(ChatCommandContext ctx)
    {
        if (!Plugin.ExpertiseSystem.Value)
        {
            LocalizationService.HandleReply(ctx, "Expertise is not enabled.");
            return;
        }

        var weaponStatsWithCaps = Enum.GetValues(typeof(WeaponStatManager.WeaponStatType))
            .Cast<WeaponStatManager.WeaponStatType>()
            .Select(stat =>
                $"<color=#00FFFF>{stat}</color>: <color=white>{WeaponStatManager.BaseCaps[stat]}</color>")
            .ToArray();

        int halfLength = weaponStatsWithCaps.Length / 2;

        string weaponStatsLine1 = string.Join(", ", weaponStatsWithCaps.Take(halfLength));
        string weaponStatsLine2 = string.Join(", ", weaponStatsWithCaps.Skip(halfLength));

        LocalizationService.HandleReply(ctx, $"Available weapon stats (1/2): {weaponStatsLine1}");
        LocalizationService.HandleReply(ctx, $"Available weapon stats (2/2): {weaponStatsLine2}");
    }

    [Command(name: "list", shortHand: "l", adminOnly: false, usage: ".wep l", description: "Lists weapon expertises available.")]
    public static void ListWeaponsCommand(ChatCommandContext ctx)
    {
        if (!Plugin.ExpertiseSystem.Value)
        {
            LocalizationService.HandleReply(ctx, "Expertise is not enabled.");
            return;
        }
        string weaponTypes = string.Join(", ", Enum.GetNames(typeof(ExpertiseUtilities.WeaponType)));
        weaponTypes = weaponTypes.Replace("FishingPole", "");
        LocalizationService.HandleReply(ctx, $"Available Weapon Expertises: <color=#c0c0c0>{weaponTypes}</color>");
    }



    [Command(name: "setspells", shortHand: "spell", adminOnly: true, usage: ".wep spell [Name] [Slot] [PrefabGUID]", description: "Manually sets spells for testing.")]
    public static void SetSpellCommand(ChatCommandContext ctx, string name, int slot, int ability)
    { 
        if (!Plugin.UnarmedSlots.Value)
        {
            LocalizationService.HandleReply(ctx, "Extra spell slots are not enabled.");
            return;
        }
        if (slot < 1 || slot > 2)
        {
            LocalizationService.HandleReply(ctx, "Invalid slot.");
            return;
        }

        Entity foundUserEntity = PlayerService.GetUserByName(name, true);
        if (foundUserEntity.Equals(Entity.Null))
        {
            LocalizationService.HandleReply(ctx, "Player not found...");
            return;
        }

        User foundUser = foundUserEntity.Read<User>();
        ulong SteamID = foundUser.PlatformId;

        if (Core.DataStructures.PlayerSpells.TryGetValue(SteamID, out var spells))
        {
            if (slot == 1)
            {
                spells.FirstUnarmed = ability;
                LocalizationService.HandleReply(ctx, $"First unarmed slot set to <color=white>{new PrefabGUID(ability).LookupName()}</color> for <color=green>{foundUser.CharacterName.Value}</color>.");
            }
            else
            {
                spells.SecondUnarmed = ability;
                LocalizationService.HandleReply(ctx, $"First unarmed slot set to <color=white>{new PrefabGUID(ability).LookupName()}</color> for <color=green>{foundUser.CharacterName.Value}</color>.");
            }
            Core.DataStructures.PlayerSpells[SteamID] = spells;
            Core.DataStructures.SavePlayerSpells();
        }    
    }

    [Command(name: "restorelevels", shortHand: "restore", adminOnly: false, usage: ".wep restore", description: "Fixes weapon levels if they are not correct. Don't use this unless you need to.")]
    public static void ResetWeaponLevels(ChatCommandContext ctx)
    {
        Entity character = ctx.Event.SenderCharacterEntity;

        if (InventoryUtilities.TryGetInventoryEntity(Core.EntityManager, character, out Entity inventoryEntity) && Core.ServerGameManager.TryGetBuffer<InventoryBuffer>(inventoryEntity, out var inventoryBuffer))
        {
            for (int i = 0; i < inventoryBuffer.Length; i++)
            {
                Entity itemEntity = inventoryBuffer[i].ItemEntity._Entity;
                if (itemEntity.Has<WeaponLevelSource>())
                {
                    Entity originalWeapon = Core.PrefabCollectionSystem._PrefabGuidToEntityMap[itemEntity.Read<PrefabGUID>()];
                    WeaponLevelSource weaponLevelSource = originalWeapon.Read<WeaponLevelSource>();
                    if (itemEntity.Has<UpgradeableLegendaryItem>())
                    {
                        int tier = itemEntity.Read<UpgradeableLegendaryItem>().CurrentTier;
                        var buffer = itemEntity.ReadBuffer<UpgradeableLegendaryItemTiers>();
                        PrefabGUID PrefabGUID = buffer[tier].TierPrefab;
                        weaponLevelSource = Core.PrefabCollectionSystem._PrefabGuidToEntityMap[PrefabGUID].Read<WeaponLevelSource>();
                    }
                    itemEntity.Write(weaponLevelSource);
                }
            }
            LocalizationService.HandleReply(ctx, "Set weapon levels to original values.");
        }
    }
}<|MERGE_RESOLUTION|>--- conflicted
+++ resolved
@@ -9,16 +9,9 @@
 using static Bloodcraft.Systems.Expertise.ExpertiseStats;
 using Bloodcraft.Services;
 
-<<<<<<< HEAD
-namespace Bloodcraft.Commands;
-
-[CommandGroup(name: "weapon", "wep")] 
-internal static class WeaponCommands
-=======
 namespace Bloodcraft.Commands
 { [CommandGroup(name: "weapon", "wep")] 
     internal static class WeaponCommands
->>>>>>> 8315e06d
 {
     [Command(name: "getexpertise", shortHand: "get", adminOnly: false, usage: ".wep get", description: "Displays your current expertise.")] 
     public static void GetExpertiseCommand(ChatCommandContext ctx)
