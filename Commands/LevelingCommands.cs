using Bloodcraft.Patches;
using Bloodcraft.Services;
using Bloodcraft.Systems.Experience;
using ProjectM.Network;
using Unity.Entities;
using VampireCommandFramework;
<<<<<<< HEAD
using static Bloodcraft.Systems.Experience.PlayerLevelingUtilities;
using static Bloodcraft.Systems.Experience.PlayerLevelingUtilities.PartyUtilities;
using static Bloodcraft.Systems.Expertise.ExpertiseStats.WeaponStatManager;
using static Bloodcraft.Systems.Legacies.LegacyStats.BloodStatManager;
=======
>>>>>>> b3621a73

namespace Bloodcraft.Commands
{
    [CommandGroup(name:"level", ".lvl")]
internal static class LevelingCommands
{
    //static VampireStatModifiers VampireStatModifiers => Core.ServerGameSettingsSystem._Settings.VampireStatModifiers;
    static readonly bool Leveling = Plugin.LevelingSystem.Value;
<<<<<<< HEAD
    static readonly bool ExoPrestige = Plugin.ExoPrestiging.Value;
    static readonly bool SoftSynergies = Plugin.SoftSynergies.Value;
    static readonly bool HardSynergies = Plugin.HardSynergies.Value;
    static readonly bool ShiftSlot = Plugin.ShiftSlot.Value;
    static readonly bool PlayerParties = Plugin.Parties.Value;
    static readonly bool Prestige = Plugin.PrestigeSystem.Value;
=======
>>>>>>> b3621a73
    static readonly int MaxPlayerLevel = Plugin.MaxPlayerLevel.Value;

 
    [Command(name: "log", shortHand: "log", adminOnly: false, usage: ".lvl log", description: "Toggles leveling progress logging.")]
    public static void LogExperienceCommand(ChatCommandContext ctx)
    {
        if (!Leveling)
        {
            LocalizationService.HandleReply(ctx, "Leveling is not enabled.");
            return;
        }
        var SteamID = ctx.Event.User.PlatformId;

        if (Core.DataStructures.PlayerBools.TryGetValue(SteamID, out var bools))
        {
            bools["ExperienceLogging"] = !bools["ExperienceLogging"];
        }
        Core.DataStructures.SavePlayerBools();
        LocalizationService.HandleReply(ctx, $"Leveling experience logging {(bools["ExperienceLogging"] ? "<color=green>enabled</color>" : "<color=red>disabled</color>")}.");
    }

    [Command(name: "get", shortHand: "get", adminOnly: false, usage: ".lvl get", description: "Display current leveling progress.")]
    public static void GetLevelCommand(ChatCommandContext ctx)
    {
        if (!Leveling)
        {
            LocalizationService.HandleReply(ctx, "Leveling is not enabled.");
            return;
        }
        ulong steamId = ctx.Event.User.PlatformId;
        if (Core.DataStructures.PlayerExperience.TryGetValue(steamId, out var levelKvp))
        {
            int level = levelKvp.Key;
            int progress = (int)(levelKvp.Value - PlayerLevelingUtilities.ConvertLevelToXp(level));
            int percent = PlayerLevelingUtilities.GetLevelProgress(steamId);
            LocalizationService.HandleReply(ctx, $"You're level [<color=white>{level}</color>] and have <color=yellow>{progress}</color> <color=#FFC0CB>experience</color> (<color=white>{percent}%</color>)");
        }
        else
        {
            LocalizationService.HandleReply(ctx, "No experience yet.");
        }
    }

    [Command(name: "set", shortHand: "set", adminOnly: true, usage: ".lvl set [Player] [Level]", description: "Sets player level.")]
    public static void SetLevelCommand(ChatCommandContext ctx, string name, int level)
    {
        if (!Leveling)
        {
            LocalizationService.HandleReply(ctx, "Leveling is not enabled.");
            return;
        }

        Entity foundUserEntity = PlayerService.GetUserByName(name, true);
        if (foundUserEntity.Equals(Entity.Null))
        {
            LocalizationService.HandleReply(ctx, "Player not found...");
            return;
        }
        User foundUser = foundUserEntity.Read<User>();

        if (level < 0 || level > MaxPlayerLevel)
        {
            LocalizationService.HandleReply(ctx, $"Level must be between 0 and {MaxPlayerLevel}");
            return;
        }
        ulong steamId = foundUser.PlatformId;
        if (Core.DataStructures.PlayerExperience.TryGetValue(steamId, out var _))
        {
            var xpData = new KeyValuePair<int, float>(level, PlayerLevelingUtilities.ConvertLevelToXp(level));
            Core.DataStructures.PlayerExperience[steamId] = xpData;
            Core.DataStructures.SavePlayerExperience();
            GearOverride.SetLevel(foundUser.LocalCharacter._Entity);
            LocalizationService.HandleReply(ctx, $"Level set to <color=white>{level}</color> for <color=green>{foundUser.CharacterName}</color>");
        }
        else
        {
            LocalizationService.HandleReply(ctx, "No experience found.");
        }
    }

<<<<<<< HEAD
    [Command(name: "chooseClass", shortHand: "cc", adminOnly: false, usage: ".cc [Class]", description: "Choose class.")]
    public static void ClassChoiceCommand(ChatCommandContext ctx, string className)
    {
        if (!SoftSynergies && !HardSynergies)
        {
            LocalizationService.HandleReply(ctx, "Classes are not enabled.");
            return;
        }

        if (!TryParseClassName(className, out var parsedClassType))
        {
            LocalizationService.HandleReply(ctx, "Invalid class, use .classes to see options.");
            return;
        }

        ulong steamId = ctx.Event.User.PlatformId;

        if (Core.DataStructures.PlayerClasses.TryGetValue(steamId, out var classes))
        {
            if (classes.Keys.Count > 0)
            {
                LocalizationService.HandleReply(ctx, "You have already chosen a class.");
                return;
            }
            UpdateClassData(ctx.Event.SenderCharacterEntity, parsedClassType, classes, steamId);
            LocalizationService.HandleReply(ctx, $"You have chosen <color=white>{parsedClassType}</color>");
        }
    }

    [Command(name: "chooseClassSpell", shortHand: "cs", adminOnly: false, usage: ".cs [#]", description: "Sets shift spell for class if prestige level is high enough.")]
    public static void ChooseClassSpell(ChatCommandContext ctx, int choice)
    {
        if (!SoftSynergies && !HardSynergies)
        {
            LocalizationService.HandleReply(ctx, "Classes are not enabled.");
            return;
        }
        if (!ShiftSlot)
        {
            LocalizationService.HandleReply(ctx, "Shift slots are not enabled for class spells.");
            return;
        }

        ulong steamId = ctx.Event.User.PlatformId;

        if (Core.DataStructures.PlayerClasses.TryGetValue(steamId, out var classes))
        {
            if (classes.Keys.Count == 0)
            {
                LocalizationService.HandleReply(ctx, "You haven't chosen a class yet.");
                return;
            }
            PlayerClasses playerClass = classes.Keys.FirstOrDefault();
            if (Core.DataStructures.PlayerPrestiges.TryGetValue(steamId, out var prestigeData) && prestigeData.TryGetValue(PrestigeUtilities.PrestigeType.Experience, out var prestigeLevel))
            {
                if (prestigeLevel < Core.ParseConfigString(Plugin.PrestigeLevelsToUnlockClassSpells.Value)[choice - 1])
                {
                    LocalizationService.HandleReply(ctx, "You do not have the required prestige level for that spell.");
                    return;
                }

                List<int> spells = Core.ParseConfigString(PlayerLevelingUtilities.ClassSpellsMap[playerClass]);

                if (spells.Count == 0)
                {
                    LocalizationService.HandleReply(ctx, "No spells found for class.");
                    return;
                }

                if (choice < 1 || choice > spells.Count)
                {
                    LocalizationService.HandleReply(ctx, $"Invalid spell choice. (Use 1-{spells.Count})");
                    return;
                }

                if (Core.DataStructures.PlayerSpells.TryGetValue(steamId, out var spellsData))
                {
                    spellsData.ClassSpell = spells[choice - 1];
                    Core.DataStructures.PlayerSpells[steamId] = spellsData;
                    Core.DataStructures.SavePlayerSpells();

                    LocalizationService.HandleReply(ctx, $"You have chosen spell <color=#CBC3E3>{new PrefabGUID(spells[choice - 1]).LookupName()}</color> from <color=white>{playerClass}</color>, it will be available on weapons and unarmed if .shift is enabled.");
                }
            }
            else
            {
                LocalizationService.HandleReply(ctx, "You haven't prestiged in leveling yet.");
            }
        }
        else
        {
            LocalizationService.HandleReply(ctx, "You haven't chosen a class yet.");
        }
    }

    [Command(name: "changeClass", shortHand: "change", adminOnly: false, usage: ".change [Class]", description: "Change classes.")]
    public static void ClassChangeCommand(ChatCommandContext ctx, string className)
    {
        if (!SoftSynergies && !HardSynergies)
        {
            LocalizationService.HandleReply(ctx, "Classes are not enabled.");
            return;
        }

        if (!TryParseClassName(className, out var parsedClassType))
        {
            LocalizationService.HandleReply(ctx, "Invalid class, use .classes to see options.");
            return;
        }

        ulong steamId = ctx.Event.User.PlatformId;
        Entity character = ctx.Event.SenderCharacterEntity;

        if (!Core.DataStructures.PlayerClasses.TryGetValue(steamId, out var classes))
        {
            LocalizationService.HandleReply(ctx, "You haven't chosen a class yet.");
            return;
        }

        if (Plugin.ChangeClassItem.Value != 0 && !HandleClassChangeItem(ctx, steamId))
        {
            LocalizationService.HandleReply(ctx, $"You do not have the required item to change classes. ({new PrefabGUID(Plugin.ChangeClassItem.Value).GetPrefabName()}x{Plugin.ChangeClassItemQuantity.Value})");
            return;
        }

        RemoveClassBuffs(ctx, steamId);

        classes.Clear();
        UpdateClassData(character, parsedClassType, classes, steamId);
        LocalizationService.HandleReply(ctx, $"You have changed to <color=white>{parsedClassType}</color>");
    }
    [Command(name: "syncClassBuffs", shortHand: "scb", adminOnly: false, usage: ".scb", description: "Applies class buffs appropriately if not present.")]
    public static void SyncClassBuffsCommand(ChatCommandContext ctx)
    {
        if (!SoftSynergies && !HardSynergies)
        {
            LocalizationService.HandleReply(ctx, "Classes are not enabled.");
            return;
        }

        var steamId = ctx.Event.User.PlatformId;

        if (Core.DataStructures.PlayerClasses.TryGetValue(steamId, out var classes))
        {
            if (classes.Keys.Count == 0)
            {
                LocalizationService.HandleReply(ctx, "You haven't chosen a class yet.");
                return;
            }
            PlayerClasses playerClass = classes.Keys.FirstOrDefault();
            List<int> perks = PlayerLevelingUtilities.GetClassBuffs(steamId);

            if (perks.Count == 0)
            {
                LocalizationService.HandleReply(ctx, "Class buffs not found.");
                return;
            }

            FromCharacter fromCharacter = new()
            {
                Character = ctx.Event.SenderCharacterEntity,
                User = ctx.Event.SenderUserEntity
            };

            ApplyClassBuffs(ctx.Event.SenderCharacterEntity, steamId, Core.DebugEventsSystem, fromCharacter);
            LocalizationService.HandleReply(ctx, $"Class buffs applied for <color=white>{playerClass}</color>");
        }
    }

    [Command(name: "listClasses", shortHand: "classes", adminOnly: false, usage: ".classes", description: "Sets player level.")]
    public static void ListClasses(ChatCommandContext ctx)
    {
        if (!SoftSynergies && !HardSynergies)
        {
            LocalizationService.HandleReply(ctx, "Classes are not enabled.");
            return;
        }

        string classTypes = string.Join(", ", Enum.GetNames(typeof(PlayerLevelingUtilities.PlayerClasses)));
        LocalizationService.HandleReply(ctx, $"Available Classes: <color=white>{classTypes}</color>");
    }

    [Command(name: "listClassBuffs", shortHand: "lcb", adminOnly: false, usage: ".lcb <ClassType>", description: "Shows perks that can be gained from class.")]
    public static void ClassPerks(ChatCommandContext ctx, string classType = "")
    {
        if (!SoftSynergies && !HardSynergies)
        {
            LocalizationService.HandleReply(ctx, "Classes are not enabled.");
            return;
        }
        ulong steamId = ctx.Event.User.PlatformId;
        if (Core.DataStructures.PlayerClasses.TryGetValue(steamId, out var classes))
        {
            if (classes.Keys.Count == 0)
            {
                LocalizationService.HandleReply(ctx, "You haven't chosen a class yet.");
                return;
            }

            // Parse classType parameter
            PlayerClasses playerClass;
            if (!string.IsNullOrEmpty(classType) && TryParseClass(classType, out PlayerClasses requestedClass))
            {
                playerClass = requestedClass;
            }
            else
            {
                playerClass = classes.Keys.FirstOrDefault();
            }

            List<int> perks = Core.ParseConfigString(PlayerLevelingUtilities.ClassPrestigeBuffsMap[playerClass]);

            if (perks.Count == 0)
            {
                LocalizationService.HandleReply(ctx, "Class buffs not found.");
                return;
            }

            int step = MaxPlayerLevel / perks.Count;

            var classBuffs = perks.Select((perk, index) =>
            {
                int level = (index + 1) * step;
                string prefab = new PrefabGUID(perk).LookupName();
                int prefabIndex = prefab.IndexOf("Prefab");
                if (prefabIndex != -1)
                {
                    prefab = prefab[..prefabIndex].TrimEnd();
                }
                return $"<color=white>{prefab}</color> at level <color=yellow>{level}</color>";
            }).ToList();

            for (int i = 0; i < classBuffs.Count; i += 6)
            {
                var batch = classBuffs.Skip(i).Take(6);
                string replyMessage = string.Join(", ", batch);
                LocalizationService.HandleReply(ctx, $"{playerClass} buffs: {replyMessage}");
            }
        }
        else
        {
            LocalizationService.HandleReply(ctx, "You haven't chosen a class yet.");
        }
    }

    [Command(name: "listClassSpells", shortHand: "lcs", adminOnly: false, usage: ".lcs <ClassType>", description: "Shows spells that can be gained from class.")]
    public static void ListClassSpells(ChatCommandContext ctx, string classType = "")
    {
        if (!SoftSynergies && !HardSynergies)
        {
            LocalizationService.HandleReply(ctx, "Classes are not enabled.");
            return;
        }
        ulong steamId = ctx.Event.User.PlatformId;
        if (Core.DataStructures.PlayerClasses.TryGetValue(steamId, out var classes))
        {
            if (classes.Keys.Count == 0)
            {
                LocalizationService.HandleReply(ctx, "You haven't chosen a class yet.");
                return;
            }

            // Parse classType parameter
            PlayerClasses playerClass;
            if (!string.IsNullOrEmpty(classType) && TryParseClass(classType, out PlayerClasses requestedClass))
            {
                playerClass = requestedClass;
            }
            else
            {
                playerClass = classes.Keys.FirstOrDefault();
            }

            List<int> perks = Core.ParseConfigString(PlayerLevelingUtilities.ClassSpellsMap[playerClass]);

            if (perks.Count == 0)
            {
                LocalizationService.HandleReply(ctx, "Class spells not found.");
                return;
            }

            var classSpells = perks.Select(perk =>
            {
                string prefab = new PrefabGUID(perk).LookupName();
                int prefabIndex = prefab.IndexOf("Prefab");
                if (prefabIndex != -1)
                {
                    prefab = prefab[..prefabIndex].TrimEnd();
                }
                return $"<color=white>{prefab}</color>";
            }).ToList();

            for (int i = 0; i < classSpells.Count; i += 6)
            {
                var batch = classSpells.Skip(i).Take(6);
                string replyMessage = string.Join(", ", batch);
                LocalizationService.HandleReply(ctx, $"{playerClass} spells: {replyMessage}");
            }
        }
        else
        {
            LocalizationService.HandleReply(ctx, "You haven't chosen a class yet.");
        }
    }

    [Command(name: "listClassStats", shortHand: "stats", adminOnly: false, usage: ".stats [Class]", description: "Shows weapon and blood stats for a class.")]
    public static void ListClassStats(ChatCommandContext ctx, string classType = "")
    {
        // Parse classType parameter
        if (!string.IsNullOrEmpty(classType) && TryParseClass(classType, out PlayerClasses requestedClass))
        {
            if (ClassWeaponBloodMap.TryGetValue(requestedClass, out var weaponBloodStats))
            {
                var weaponStats = weaponBloodStats.Item1.Split(',').Select(v => ((WeaponStatType)int.Parse(v)).ToString()).ToList();
                var bloodStats = weaponBloodStats.Item2.Split(',').Select(v => ((BloodStatType)int.Parse(v)).ToString()).ToList();

                if (weaponStats.Count == 0 && bloodStats.Count == 0)
                {
                    LocalizationService.HandleReply(ctx, "No stats found for the specified class.");
                    return;
                }

                var allStats = new List<string>();
                allStats.AddRange(weaponStats.Select(stat => $"<color=white>{stat}</color> (<color=#00FFFF>Weapon</color>)"));
                allStats.AddRange(bloodStats.Select(stat => $"<color=white>{stat}</color> (<color=red>Blood</color>)"));

                for (int i = 0; i < allStats.Count; i += 6)
                {
                    var batch = allStats.Skip(i).Take(6);
                    string replyMessage = string.Join(", ", batch);
                    LocalizationService.HandleReply(ctx, $"{requestedClass} stat synergies[x<color=white>{Plugin.StatSynergyMultiplier.Value}</color>]: {replyMessage}");
                }
            }
            else
            {
                LocalizationService.HandleReply(ctx, "Stats for the specified class are not configured.");
            }
        }
        else
        {
            LocalizationService.HandleReply(ctx, "Invalid or unspecified class type.");
        }
    }

    [Command(name: "playerPrestige", shortHand: "prestige", adminOnly: false, usage: ".prestige [PrestigeType]", description: "Handles player prestiging.")]
    public static void PrestigeCommand(ChatCommandContext ctx, string prestigeType)
    {
        if (!Prestige)
        {
            LocalizationService.HandleReply(ctx, "Prestiging is not enabled.");
            return;
        }

        if (!PrestigeUtilities.TryParsePrestigeType(prestigeType, out var parsedPrestigeType))
        {
            LocalizationService.HandleReply(ctx, "Invalid prestige, use .lpp to see options.");
            return;
        }

        if (ExoPrestige && parsedPrestigeType.Equals(PrestigeUtilities.PrestigeType.Exo))
        {
            if (Core.DataStructures.PlayerPrestiges.TryGetValue(ctx.Event.User.PlatformId, out var prestigeData) && prestigeData.TryGetValue(PrestigeUtilities.PrestigeType.Experience, out var xpPrestige) && xpPrestige == Plugin.MaxLevelingPrestiges.Value)
            {
                prestigeData.Add(PrestigeUtilities.PrestigeType.Exo, 1);
                Core.DataStructures.SavePlayerPrestiges();

                VampireStatModifiers vampireStatModifiers = Core.ServerGameSettingsSystem._Settings.VampireStatModifiers;
                Entity character = ctx.Event.SenderCharacterEntity;
                UnitStats unitStats = character.Read<UnitStats>();
                float basePhys = 10 * vampireStatModifiers.PhysicalPowerModifier;
                float baseSpell = 10 * vampireStatModifiers.SpellPowerModifier;
                unitStats.DamageReduction._Value = -Plugin.ExoPrestigeDamageTakenMultiplier.Value * prestigeData[PrestigeUtilities.PrestigeType.Exo];
                unitStats.PhysicalPower._Value = basePhys + (basePhys * Plugin.ExoPrestigeDamageDealtMultiplier.Value * prestigeData[PrestigeUtilities.PrestigeType.Exo]);
                unitStats.SpellPower._Value = baseSpell + (baseSpell * Plugin.ExoPrestigeDamageDealtMultiplier.Value * prestigeData[PrestigeUtilities.PrestigeType.Exo]);
                character.Write(unitStats);

                if (Core.ServerGameManager.TryAddInventoryItem(character, new(Plugin.ExoPrestigeReward.Value), Plugin.ExoPrestigeRewardQuantity.Value))
                {
                    LocalizationService.HandleReply(ctx, $"<color=#90EE90>Exo</color> prestige complete. Damage taken increased by: <color=red>{(Plugin.ExoPrestigeDamageTakenMultiplier.Value * prestigeData[PrestigeUtilities.PrestigeType.Exo]*100).ToString("F0") + "%"}</color>, Damage dealt increased by <color=green>{(Plugin.ExoPrestigeDamageDealtMultiplier.Value * prestigeData[PrestigeUtilities.PrestigeType.Exo] * 100).ToString("F0") + "%"}</color>");
                    LocalizationService.HandleReply(ctx, $"You have also been awarded with <color=#ffd9eb>{new PrefabGUID(Plugin.ExoPrestigeReward.Value).GetPrefabName()}</color> x<color=white>{Plugin.ExoPrestigeRewardQuantity.Value}</color>!");
                }
                else
                {
                    InventoryUtilitiesServer.CreateDropItem(Core.EntityManager, character, new(Plugin.ExoPrestigeReward.Value), Plugin.ExoPrestigeRewardQuantity.Value, new Entity());
                    LocalizationService.HandleReply(ctx, $"<color=#90EE90>Exo</color> prestige complete. Damage taken increased by: <color=red>{(Plugin.ExoPrestigeDamageTakenMultiplier.Value * prestigeData[PrestigeUtilities.PrestigeType.Exo] * 100).ToString("F0") + "%"}</color>, Damage dealt increased by <color=green>{(Plugin.ExoPrestigeDamageDealtMultiplier.Value * prestigeData[PrestigeUtilities.PrestigeType.Exo] * 100).ToString("F0") + "%"}</color>");
                    LocalizationService.HandleReply(ctx, $"You have also been awarded with <color=#ffd9eb>{new PrefabGUID(Plugin.ExoPrestigeReward.Value).GetPrefabName()}</color> x<color=white>{Plugin.ExoPrestigeRewardQuantity.Value}</color>. Dropped on the ground though.");
                }
                return;
            }
            else
            {
                LocalizationService.HandleReply(ctx, "You must reach the maximum level in <color=#90EE90>experience</color> prestige before <color=#90EE90>exo</color> prestiging.");
                return;
            }
        }

        if ((SoftSynergies || HardSynergies) &&
            Core.DataStructures.PlayerClasses.TryGetValue(ctx.Event.User.PlatformId, out var classes) &&
            classes.Keys.Count == 0 &&
            parsedPrestigeType == PrestigeUtilities.PrestigeType.Experience)
        {
            LocalizationService.HandleReply(ctx, "You must choose a class before prestiging in experience.");
            return;
        }

        var steamId = ctx.Event.User.PlatformId;
        var handler = PrestigeHandlerFactory.GetPrestigeHandler(parsedPrestigeType);

        if (handler == null)
        {
            LocalizationService.HandleReply(ctx, "Invalid prestige type.");
            return;
        }

        var xpData = handler.GetExperienceData(steamId);
        if (PrestigeUtilities.CanPrestige(steamId, parsedPrestigeType, xpData.Key))
        {
            PrestigeUtilities.PerformPrestige(ctx, steamId, parsedPrestigeType, handler);
        }
        else
        {
            LocalizationService.HandleReply(ctx, $"You have not reached the required level to prestige in <color=#90EE90>{parsedPrestigeType}</color>.");
        }
    }

    [Command(name: "setPlayerPrestige", shortHand: "spr", adminOnly: true, usage: ".spr [Name] [PrestigeType] [Level]", description: "Sets the specified player to a certain level of prestige in a certain type of prestige.")]
    public static void SetPlayerPrestigeCommand(ChatCommandContext ctx, string name, string prestigeType, int level)
    {
        if (!Prestige)
        {
            LocalizationService.HandleReply(ctx, "Prestiging is not enabled.");
            return;
        }

        if (!PrestigeUtilities.TryParsePrestigeType(prestigeType, out var parsedPrestigeType))
        {
            LocalizationService.HandleReply(ctx, "Invalid prestige type, use .lpp to see options.");
            return;
        }

        Entity userEntity = PlayerService.GetUserByName(name, true);
        User user = userEntity.Read<User>();
        ulong playerId = user.PlatformId;

        if ((SoftSynergies || HardSynergies) &&
            Core.DataStructures.PlayerClasses.TryGetValue(playerId, out var classes) &&
            classes.Keys.Count == 0 &&
            parsedPrestigeType == PrestigeUtilities.PrestigeType.Experience)
        {
            LocalizationService.HandleReply(ctx, "The player must choose a class before prestiging in experience.");
            return;
        }

        var handler = PrestigeHandlerFactory.GetPrestigeHandler(parsedPrestigeType);

        if (handler == null)
        {
            LocalizationService.HandleReply(ctx, "Invalid prestige type.");
            return;
        }

        if (!Core.DataStructures.PlayerPrestiges.TryGetValue(playerId, out var prestigeData))
        {
            prestigeData = [];
            Core.DataStructures.PlayerPrestiges[playerId] = prestigeData;
        }

        if (!prestigeData.ContainsKey(parsedPrestigeType))
        {
            prestigeData[parsedPrestigeType] = 0;
        }

        if (level > PrestigeUtilities.PrestigeTypeToMaxPrestigeLevel[parsedPrestigeType])
        {
            LocalizationService.HandleReply(ctx, $"The maximum level for <color=#90EE90>{parsedPrestigeType}</color> prestige is {PrestigeUtilities.PrestigeTypeToMaxPrestigeLevel[parsedPrestigeType]}.");
            return;
        }

        prestigeData[parsedPrestigeType] = level;
        handler.SaveChanges();

        // Apply effects based on the prestige type
        if (parsedPrestigeType == PrestigeUtilities.PrestigeType.Experience)
        {
            PrestigeUtilities.ApplyPrestigeBuffs(ctx, level);
            PrestigeUtilities.ApplyExperiencePrestigeEffects(ctx, playerId, level);
        }
        else
        {
            PrestigeUtilities.ApplyOtherPrestigeEffects(ctx, playerId, parsedPrestigeType, level);
        }

        LocalizationService.HandleReply(ctx, $"Player <color=green>{user.CharacterName.Value}</color> has been set to level <color=white>{level}</color> in <color=#90EE90>{parsedPrestigeType}</color> prestige.");
    }

    [Command(name: "listPrestigeBuffs", shortHand: "lpb", adminOnly: false, usage: ".lpb", description: "Lists prestige buff names.")]
    public static void PrestigeBuffsCommand(ChatCommandContext ctx)
    {
        if (!Prestige)
        {
            LocalizationService.HandleReply(ctx, "Prestiging is not enabled.");
            return;
        }

        List<int> buffs = Core.ParseConfigString(Plugin.PrestigeBuffs.Value);

        if (buffs.Count == 0)
        {
            LocalizationService.HandleReply(ctx, "Prestiging buffs not found.");
            return;
        }

        var prestigeBuffs = buffs.Select((buff, index) =>
        {
            int level = index + 1;
            string prefab = new PrefabGUID(buff).LookupName();
            int prefabIndex = prefab.IndexOf("Prefab");
            if (prefabIndex != -1)
            {
                prefab = prefab[..prefabIndex].TrimEnd();
            }
            return $"<color=white>{prefab}</color> at prestige <color=yellow>{level}</color>";
        }).ToList();

        for (int i = 0; i < prestigeBuffs.Count; i += 4)
        {
            var batch = prestigeBuffs.Skip(i).Take(4);
            string replyMessage = string.Join(", ", batch);
            LocalizationService.HandleReply(ctx, replyMessage);
        }
    }
  
    [Command(name: "resetPrestige", shortHand: "rpr", adminOnly: true, usage: ".rpr [Name] [PrestigeType]", description: "Handles resetting prestiging.")]
    public static void ResetPrestige(ChatCommandContext ctx, string name, string prestigeType)
    {
        if (!Prestige)
        {
            LocalizationService.HandleReply(ctx, "Prestiging is not enabled.");
            return;
        }

        if (!PrestigeUtilities.TryParsePrestigeType(prestigeType, out var parsedPrestigeType))
        {
            LocalizationService.HandleReply(ctx, "Invalid prestige, use .lpp to see options.");
            return;
        }

        if (!ExoPrestige && parsedPrestigeType == PrestigeUtilities.PrestigeType.Exo)
        {
            LocalizationService.HandleReply(ctx, "Exo prestiging is not enabled.");
            return;
        }

        Entity foundUserEntity = PlayerService.GetUserByName(name, true);

        if (foundUserEntity.Equals(Entity.Null))
        {
            LocalizationService.HandleReply(ctx, "Player not found...");
            return;
        }

        User foundUser = foundUserEntity.Read<User>();
        ulong steamId = foundUser.PlatformId;

        if (Core.DataStructures.PlayerPrestiges.TryGetValue(steamId, out var prestigeData) &&
            prestigeData.TryGetValue(parsedPrestigeType, out var prestigeLevel))
        {
            if (parsedPrestigeType == PrestigeUtilities.PrestigeType.Experience)
            {
                PrestigeUtilities.RemovePrestigeBuffs(ctx, prestigeLevel);
            }
            if (parsedPrestigeType == PrestigeUtilities.PrestigeType.Exo)
            {
                VampireStatModifiers vampireStatModifiers = Core.ServerGameSettingsSystem._Settings.VampireStatModifiers;
                UnitStats unitStats = foundUser.LocalCharacter._Entity.Read<UnitStats>();
                unitStats.PhysicalPower._Value = 10 * vampireStatModifiers.PhysicalPowerModifier;
                unitStats.SpellPower._Value = 10 * vampireStatModifiers.SpellPowerModifier;
                unitStats.DamageReduction._Value = 0;
                foundUser.LocalCharacter._Entity.Write(unitStats);
            }
            prestigeData[parsedPrestigeType] = 0;
            Core.DataStructures.SavePlayerPrestiges();
            LocalizationService.HandleReply(ctx, $"<color=#90EE90>{parsedPrestigeType}</color> prestige reset for <color=white>{foundUser.CharacterName}</color>.");
        }
    }

    [Command(name: "syncPrestigeBuffs", shortHand: "spb", adminOnly: false, usage: ".spb", description: "Applies prestige buffs appropriately if not present.")]
    public static void SyncPrestigeBuffsCommand(ChatCommandContext ctx)
    {
        if (!Prestige)
        {
            LocalizationService.HandleReply(ctx, "Prestiging is not enabled.");
            return;
        }

        var steamId = ctx.Event.User.PlatformId;

        if (Core.DataStructures.PlayerPrestiges.TryGetValue(steamId, out var prestigeData) &&
            prestigeData.TryGetValue(PrestigeUtilities.PrestigeType.Experience, out var prestigeLevel) && prestigeLevel > 0)
        {
            PrestigeUtilities.ApplyPrestigeBuffs(ctx, prestigeLevel);
            LocalizationService.HandleReply(ctx, "Prestige buffs applied.");
        }
        else
        {
            LocalizationService.HandleReply(ctx, $"You have not prestiged in <color=#90EE90>{PrestigeUtilities.PrestigeType.Experience}</color>.");
        }
    }

    [Command(name: "getPrestige", shortHand: "gpr", adminOnly: false, usage: ".gpr [PrestigeType]", description: "Shows information about player's prestige status.")]
    public static void GetPrestigeCommand(ChatCommandContext ctx, string prestigeType)
    {
        if (!Prestige)
        {
            LocalizationService.HandleReply(ctx, "Prestiging is not enabled.");
            return;
        }

        if (!PrestigeUtilities.TryParsePrestigeType(prestigeType, out var parsedPrestigeType))
        {
            LocalizationService.HandleReply(ctx, "Invalid prestige, use .lpp to see options.");
            return;
        }

        var steamId = ctx.Event.User.PlatformId;
        var handler = PrestigeHandlerFactory.GetPrestigeHandler(parsedPrestigeType);

        if (handler == null)
        {
            LocalizationService.HandleReply(ctx, "Invalid prestige type.");
            return;
        }

        var maxPrestigeLevel = PrestigeUtilities.PrestigeTypeToMaxPrestigeLevel[parsedPrestigeType];
        if (Core.DataStructures.PlayerPrestiges.TryGetValue(steamId, out var prestigeData) &&
            prestigeData.TryGetValue(parsedPrestigeType, out var prestigeLevel) && prestigeLevel > 0)
        {
            PrestigeUtilities.DisplayPrestigeInfo(ctx, steamId, parsedPrestigeType, prestigeLevel, maxPrestigeLevel);
        }
        else
        {
            LocalizationService.HandleReply(ctx, $"You have not prestiged in <color=#90EE90>{parsedPrestigeType}</color>.");
        }
    }

    [Command(name: "listPlayerPrestiges", shortHand: "lpp", adminOnly: false, usage: ".lpp", description: "Lists prestiges available.")]
    public static void ListPlayerPrestigeTypes(ChatCommandContext ctx)
    {
        if (!Prestige)
        {
            LocalizationService.HandleReply(ctx, "Prestiging is not enabled.");
            return;
        }
        string prestigeTypes = string.Join(", ", Enum.GetNames(typeof(PrestigeUtilities.PrestigeType)));
        LocalizationService.HandleReply(ctx, $"Available Prestiges: <color=#90EE90>{prestigeTypes}</color>");
    }
=======
   
>>>>>>> b3621a73


}
}<|MERGE_RESOLUTION|>--- conflicted
+++ resolved
@@ -4,13 +4,10 @@
 using ProjectM.Network;
 using Unity.Entities;
 using VampireCommandFramework;
-<<<<<<< HEAD
 using static Bloodcraft.Systems.Experience.PlayerLevelingUtilities;
 using static Bloodcraft.Systems.Experience.PlayerLevelingUtilities.PartyUtilities;
 using static Bloodcraft.Systems.Expertise.ExpertiseStats.WeaponStatManager;
 using static Bloodcraft.Systems.Legacies.LegacyStats.BloodStatManager;
-=======
->>>>>>> b3621a73
 
 namespace Bloodcraft.Commands
 {
@@ -19,15 +16,11 @@
 {
     //static VampireStatModifiers VampireStatModifiers => Core.ServerGameSettingsSystem._Settings.VampireStatModifiers;
     static readonly bool Leveling = Plugin.LevelingSystem.Value;
-<<<<<<< HEAD
-    static readonly bool ExoPrestige = Plugin.ExoPrestiging.Value;
     static readonly bool SoftSynergies = Plugin.SoftSynergies.Value;
     static readonly bool HardSynergies = Plugin.HardSynergies.Value;
     static readonly bool ShiftSlot = Plugin.ShiftSlot.Value;
     static readonly bool PlayerParties = Plugin.Parties.Value;
     static readonly bool Prestige = Plugin.PrestigeSystem.Value;
-=======
->>>>>>> b3621a73
     static readonly int MaxPlayerLevel = Plugin.MaxPlayerLevel.Value;
 
  
@@ -108,7 +101,6 @@
         }
     }
 
-<<<<<<< HEAD
     [Command(name: "chooseClass", shortHand: "cc", adminOnly: false, usage: ".cc [Class]", description: "Choose class.")]
     public static void ClassChoiceCommand(ChatCommandContext ctx, string className)
     {
@@ -162,7 +154,7 @@
                 return;
             }
             PlayerClasses playerClass = classes.Keys.FirstOrDefault();
-            if (Core.DataStructures.PlayerPrestiges.TryGetValue(steamId, out var prestigeData) && prestigeData.TryGetValue(PrestigeUtilities.PrestigeType.Experience, out var prestigeLevel))
+            if (Core.DataStructures.PlayerPrestiges.TryGetValue(steamId, out var prestigeData) && prestigeData.TryGetValue(PrestigeSystem.PrestigeType.Experience, out var prestigeLevel))
             {
                 if (prestigeLevel < Core.ParseConfigString(Plugin.PrestigeLevelsToUnlockClassSpells.Value)[choice - 1])
                 {
@@ -170,7 +162,7 @@
                     return;
                 }
 
-                List<int> spells = Core.ParseConfigString(PlayerLevelingUtilities.ClassSpellsMap[playerClass]);
+                List<int> spells = Core.ParseConfigString(LevelingSystem.ClassSpellsMap[playerClass]);
 
                 if (spells.Count == 0)
                 {
@@ -228,7 +220,7 @@
             return;
         }
 
-        if (Plugin.ChangeClassItem.Value != 0 && !HandleClassChangeItem(ctx, steamId))
+        if (Plugin.ChangeClassItem.Value != 0 && !HandleClassChangeItem(ctx, classes, steamId))
         {
             LocalizationService.HandleReply(ctx, $"You do not have the required item to change classes. ({new PrefabGUID(Plugin.ChangeClassItem.Value).GetPrefabName()}x{Plugin.ChangeClassItemQuantity.Value})");
             return;
@@ -259,7 +251,7 @@
                 return;
             }
             PlayerClasses playerClass = classes.Keys.FirstOrDefault();
-            List<int> perks = PlayerLevelingUtilities.GetClassBuffs(steamId);
+            List<int> perks = LevelingSystem.GetClassBuffs(steamId);
 
             if (perks.Count == 0)
             {
@@ -287,7 +279,7 @@
             return;
         }
 
-        string classTypes = string.Join(", ", Enum.GetNames(typeof(PlayerLevelingUtilities.PlayerClasses)));
+        string classTypes = string.Join(", ", Enum.GetNames(typeof(LevelingSystem.PlayerClasses)));
         LocalizationService.HandleReply(ctx, $"Available Classes: <color=white>{classTypes}</color>");
     }
 
@@ -319,7 +311,7 @@
                 playerClass = classes.Keys.FirstOrDefault();
             }
 
-            List<int> perks = Core.ParseConfigString(PlayerLevelingUtilities.ClassPrestigeBuffsMap[playerClass]);
+            List<int> perks = Core.ParseConfigString(LevelingSystem.ClassPrestigeBuffsMap[playerClass]);
 
             if (perks.Count == 0)
             {
@@ -327,32 +319,8 @@
                 return;
             }
 
-            int step = MaxPlayerLevel / perks.Count;
-
-            var classBuffs = perks.Select((perk, index) =>
-            {
-                int level = (index + 1) * step;
-                string prefab = new PrefabGUID(perk).LookupName();
-                int prefabIndex = prefab.IndexOf("Prefab");
-                if (prefabIndex != -1)
-                {
-                    prefab = prefab[..prefabIndex].TrimEnd();
-                }
-                return $"<color=white>{prefab}</color> at level <color=yellow>{level}</color>";
-            }).ToList();
-
-            for (int i = 0; i < classBuffs.Count; i += 6)
-            {
-                var batch = classBuffs.Skip(i).Take(6);
-                string replyMessage = string.Join(", ", batch);
-                LocalizationService.HandleReply(ctx, $"{playerClass} buffs: {replyMessage}");
-            }
-        }
-        else
-        {
-            LocalizationService.HandleReply(ctx, "You haven't chosen a class yet.");
-        }
-    }
+   
+
 
     [Command(name: "listClassSpells", shortHand: "lcs", adminOnly: false, usage: ".lcs <ClassType>", description: "Shows spells that can be gained from class.")]
     public static void ListClassSpells(ChatCommandContext ctx, string classType = "")
@@ -382,7 +350,7 @@
                 playerClass = classes.Keys.FirstOrDefault();
             }
 
-            List<int> perks = Core.ParseConfigString(PlayerLevelingUtilities.ClassSpellsMap[playerClass]);
+            List<int> perks = Core.ParseConfigString(LevelingSystem.ClassSpellsMap[playerClass]);
 
             if (perks.Count == 0)
             {
@@ -462,53 +430,16 @@
             return;
         }
 
-        if (!PrestigeUtilities.TryParsePrestigeType(prestigeType, out var parsedPrestigeType))
+        if (!PrestigeSystem.TryParsePrestigeType(prestigeType, out var parsedPrestigeType))
         {
             LocalizationService.HandleReply(ctx, "Invalid prestige, use .lpp to see options.");
             return;
-        }
-
-        if (ExoPrestige && parsedPrestigeType.Equals(PrestigeUtilities.PrestigeType.Exo))
-        {
-            if (Core.DataStructures.PlayerPrestiges.TryGetValue(ctx.Event.User.PlatformId, out var prestigeData) && prestigeData.TryGetValue(PrestigeUtilities.PrestigeType.Experience, out var xpPrestige) && xpPrestige == Plugin.MaxLevelingPrestiges.Value)
-            {
-                prestigeData.Add(PrestigeUtilities.PrestigeType.Exo, 1);
-                Core.DataStructures.SavePlayerPrestiges();
-
-                VampireStatModifiers vampireStatModifiers = Core.ServerGameSettingsSystem._Settings.VampireStatModifiers;
-                Entity character = ctx.Event.SenderCharacterEntity;
-                UnitStats unitStats = character.Read<UnitStats>();
-                float basePhys = 10 * vampireStatModifiers.PhysicalPowerModifier;
-                float baseSpell = 10 * vampireStatModifiers.SpellPowerModifier;
-                unitStats.DamageReduction._Value = -Plugin.ExoPrestigeDamageTakenMultiplier.Value * prestigeData[PrestigeUtilities.PrestigeType.Exo];
-                unitStats.PhysicalPower._Value = basePhys + (basePhys * Plugin.ExoPrestigeDamageDealtMultiplier.Value * prestigeData[PrestigeUtilities.PrestigeType.Exo]);
-                unitStats.SpellPower._Value = baseSpell + (baseSpell * Plugin.ExoPrestigeDamageDealtMultiplier.Value * prestigeData[PrestigeUtilities.PrestigeType.Exo]);
-                character.Write(unitStats);
-
-                if (Core.ServerGameManager.TryAddInventoryItem(character, new(Plugin.ExoPrestigeReward.Value), Plugin.ExoPrestigeRewardQuantity.Value))
-                {
-                    LocalizationService.HandleReply(ctx, $"<color=#90EE90>Exo</color> prestige complete. Damage taken increased by: <color=red>{(Plugin.ExoPrestigeDamageTakenMultiplier.Value * prestigeData[PrestigeUtilities.PrestigeType.Exo]*100).ToString("F0") + "%"}</color>, Damage dealt increased by <color=green>{(Plugin.ExoPrestigeDamageDealtMultiplier.Value * prestigeData[PrestigeUtilities.PrestigeType.Exo] * 100).ToString("F0") + "%"}</color>");
-                    LocalizationService.HandleReply(ctx, $"You have also been awarded with <color=#ffd9eb>{new PrefabGUID(Plugin.ExoPrestigeReward.Value).GetPrefabName()}</color> x<color=white>{Plugin.ExoPrestigeRewardQuantity.Value}</color>!");
-                }
-                else
-                {
-                    InventoryUtilitiesServer.CreateDropItem(Core.EntityManager, character, new(Plugin.ExoPrestigeReward.Value), Plugin.ExoPrestigeRewardQuantity.Value, new Entity());
-                    LocalizationService.HandleReply(ctx, $"<color=#90EE90>Exo</color> prestige complete. Damage taken increased by: <color=red>{(Plugin.ExoPrestigeDamageTakenMultiplier.Value * prestigeData[PrestigeUtilities.PrestigeType.Exo] * 100).ToString("F0") + "%"}</color>, Damage dealt increased by <color=green>{(Plugin.ExoPrestigeDamageDealtMultiplier.Value * prestigeData[PrestigeUtilities.PrestigeType.Exo] * 100).ToString("F0") + "%"}</color>");
-                    LocalizationService.HandleReply(ctx, $"You have also been awarded with <color=#ffd9eb>{new PrefabGUID(Plugin.ExoPrestigeReward.Value).GetPrefabName()}</color> x<color=white>{Plugin.ExoPrestigeRewardQuantity.Value}</color>. Dropped on the ground though.");
-                }
-                return;
-            }
-            else
-            {
-                LocalizationService.HandleReply(ctx, "You must reach the maximum level in <color=#90EE90>experience</color> prestige before <color=#90EE90>exo</color> prestiging.");
-                return;
-            }
         }
 
         if ((SoftSynergies || HardSynergies) &&
             Core.DataStructures.PlayerClasses.TryGetValue(ctx.Event.User.PlatformId, out var classes) &&
             classes.Keys.Count == 0 &&
-            parsedPrestigeType == PrestigeUtilities.PrestigeType.Experience)
+            parsedPrestigeType == PrestigeSystem.PrestigeType.Experience)
         {
             LocalizationService.HandleReply(ctx, "You must choose a class before prestiging in experience.");
             return;
@@ -524,9 +455,9 @@
         }
 
         var xpData = handler.GetExperienceData(steamId);
-        if (PrestigeUtilities.CanPrestige(steamId, parsedPrestigeType, xpData.Key))
-        {
-            PrestigeUtilities.PerformPrestige(ctx, steamId, parsedPrestigeType, handler);
+        if (PrestigeSystem.CanPrestige(steamId, parsedPrestigeType, xpData.Key))
+        {
+            PrestigeSystem.PerformPrestige(ctx, steamId, parsedPrestigeType, handler);
         }
         else
         {
@@ -534,7 +465,7 @@
         }
     }
 
-    [Command(name: "setPlayerPrestige", shortHand: "spr", adminOnly: true, usage: ".spr [Name] [PrestigeType] [Level]", description: "Sets the specified player to a certain level of prestige in a certain type of prestige.")]
+    [Command(name: "setPlayerPrestige", shortHand: "spr", adminOnly: true, usage: ".spr [PlayerID] [PrestigeType] [Level]", description: "Sets the specified player to a certain level of prestige in a certain type of prestige.")]
     public static void SetPlayerPrestigeCommand(ChatCommandContext ctx, string name, string prestigeType, int level)
     {
         if (!Prestige)
@@ -543,20 +474,19 @@
             return;
         }
 
-        if (!PrestigeUtilities.TryParsePrestigeType(prestigeType, out var parsedPrestigeType))
+        if (!PrestigeSystem.TryParsePrestigeType(prestigeType, out var parsedPrestigeType))
         {
             LocalizationService.HandleReply(ctx, "Invalid prestige type, use .lpp to see options.");
             return;
         }
 
         Entity userEntity = PlayerService.GetUserByName(name, true);
-        User user = userEntity.Read<User>();
-        ulong playerId = user.PlatformId;
+        ulong playerId = userEntity.Read<User>().PlatformId;
 
         if ((SoftSynergies || HardSynergies) &&
             Core.DataStructures.PlayerClasses.TryGetValue(playerId, out var classes) &&
             classes.Keys.Count == 0 &&
-            parsedPrestigeType == PrestigeUtilities.PrestigeType.Experience)
+            parsedPrestigeType == PrestigeSystem.PrestigeType.Experience)
         {
             LocalizationService.HandleReply(ctx, "The player must choose a class before prestiging in experience.");
             return;
@@ -581,9 +511,9 @@
             prestigeData[parsedPrestigeType] = 0;
         }
 
-        if (level > PrestigeUtilities.PrestigeTypeToMaxPrestigeLevel[parsedPrestigeType])
-        {
-            LocalizationService.HandleReply(ctx, $"The maximum level for <color=#90EE90>{parsedPrestigeType}</color> prestige is {PrestigeUtilities.PrestigeTypeToMaxPrestigeLevel[parsedPrestigeType]}.");
+        if (level > PrestigeSystem.PrestigeTypeToMaxPrestigeLevel[parsedPrestigeType])
+        {
+            LocalizationService.HandleReply(ctx, $"The maximum level for {parsedPrestigeType} prestige is {PrestigeSystem.PrestigeTypeToMaxPrestigeLevel[parsedPrestigeType]}.");
             return;
         }
 
@@ -591,17 +521,17 @@
         handler.SaveChanges();
 
         // Apply effects based on the prestige type
-        if (parsedPrestigeType == PrestigeUtilities.PrestigeType.Experience)
-        {
-            PrestigeUtilities.ApplyPrestigeBuffs(ctx, level);
-            PrestigeUtilities.ApplyExperiencePrestigeEffects(ctx, playerId, level);
-        }
-        else
-        {
-            PrestigeUtilities.ApplyOtherPrestigeEffects(ctx, playerId, parsedPrestigeType, level);
-        }
-
-        LocalizationService.HandleReply(ctx, $"Player <color=green>{user.CharacterName.Value}</color> has been set to level <color=white>{level}</color> in <color=#90EE90>{parsedPrestigeType}</color> prestige.");
+        if (parsedPrestigeType == PrestigeSystem.PrestigeType.Experience)
+        {
+            PrestigeSystem.ApplyPrestigeBuffs(ctx, level);
+            PrestigeSystem.ApplyExperiencePrestigeEffects(ctx, playerId, level);
+        }
+        else
+        {
+            PrestigeSystem.ApplyOtherPrestigeEffects(ctx, playerId, parsedPrestigeType, level);
+        }
+
+        LocalizationService.HandleReply(ctx, $"Player <color=green>{playerId}</color> has been set to level <color=white>{level}</color> in <color=#90EE90>{parsedPrestigeType}</color> prestige.");
     }
 
     [Command(name: "listPrestigeBuffs", shortHand: "lpb", adminOnly: false, usage: ".lpb", description: "Lists prestige buff names.")]
@@ -650,15 +580,9 @@
             return;
         }
 
-        if (!PrestigeUtilities.TryParsePrestigeType(prestigeType, out var parsedPrestigeType))
+        if (!PrestigeSystem.TryParsePrestigeType(prestigeType, out var parsedPrestigeType))
         {
             LocalizationService.HandleReply(ctx, "Invalid prestige, use .lpp to see options.");
-            return;
-        }
-
-        if (!ExoPrestige && parsedPrestigeType == PrestigeUtilities.PrestigeType.Exo)
-        {
-            LocalizationService.HandleReply(ctx, "Exo prestiging is not enabled.");
             return;
         }
 
@@ -676,18 +600,9 @@
         if (Core.DataStructures.PlayerPrestiges.TryGetValue(steamId, out var prestigeData) &&
             prestigeData.TryGetValue(parsedPrestigeType, out var prestigeLevel))
         {
-            if (parsedPrestigeType == PrestigeUtilities.PrestigeType.Experience)
-            {
-                PrestigeUtilities.RemovePrestigeBuffs(ctx, prestigeLevel);
-            }
-            if (parsedPrestigeType == PrestigeUtilities.PrestigeType.Exo)
-            {
-                VampireStatModifiers vampireStatModifiers = Core.ServerGameSettingsSystem._Settings.VampireStatModifiers;
-                UnitStats unitStats = foundUser.LocalCharacter._Entity.Read<UnitStats>();
-                unitStats.PhysicalPower._Value = 10 * vampireStatModifiers.PhysicalPowerModifier;
-                unitStats.SpellPower._Value = 10 * vampireStatModifiers.SpellPowerModifier;
-                unitStats.DamageReduction._Value = 0;
-                foundUser.LocalCharacter._Entity.Write(unitStats);
+            if (parsedPrestigeType == PrestigeSystem.PrestigeType.Experience)
+            {
+                PrestigeSystem.RemovePrestigeBuffs(ctx, prestigeLevel);
             }
             prestigeData[parsedPrestigeType] = 0;
             Core.DataStructures.SavePlayerPrestiges();
@@ -707,14 +622,14 @@
         var steamId = ctx.Event.User.PlatformId;
 
         if (Core.DataStructures.PlayerPrestiges.TryGetValue(steamId, out var prestigeData) &&
-            prestigeData.TryGetValue(PrestigeUtilities.PrestigeType.Experience, out var prestigeLevel) && prestigeLevel > 0)
-        {
-            PrestigeUtilities.ApplyPrestigeBuffs(ctx, prestigeLevel);
+            prestigeData.TryGetValue(PrestigeSystem.PrestigeType.Experience, out var prestigeLevel) && prestigeLevel > 0)
+        {
+            PrestigeSystem.ApplyPrestigeBuffs(ctx, prestigeLevel);
             LocalizationService.HandleReply(ctx, "Prestige buffs applied.");
         }
         else
         {
-            LocalizationService.HandleReply(ctx, $"You have not prestiged in <color=#90EE90>{PrestigeUtilities.PrestigeType.Experience}</color>.");
+            LocalizationService.HandleReply(ctx, $"You have not prestiged in <color=#90EE90>{PrestigeSystem.PrestigeType.Experience}</color>.");
         }
     }
 
@@ -727,7 +642,7 @@
             return;
         }
 
-        if (!PrestigeUtilities.TryParsePrestigeType(prestigeType, out var parsedPrestigeType))
+        if (!PrestigeSystem.TryParsePrestigeType(prestigeType, out var parsedPrestigeType))
         {
             LocalizationService.HandleReply(ctx, "Invalid prestige, use .lpp to see options.");
             return;
@@ -742,11 +657,11 @@
             return;
         }
 
-        var maxPrestigeLevel = PrestigeUtilities.PrestigeTypeToMaxPrestigeLevel[parsedPrestigeType];
+        var maxPrestigeLevel = PrestigeSystem.PrestigeTypeToMaxPrestigeLevel[parsedPrestigeType];
         if (Core.DataStructures.PlayerPrestiges.TryGetValue(steamId, out var prestigeData) &&
             prestigeData.TryGetValue(parsedPrestigeType, out var prestigeLevel) && prestigeLevel > 0)
         {
-            PrestigeUtilities.DisplayPrestigeInfo(ctx, steamId, parsedPrestigeType, prestigeLevel, maxPrestigeLevel);
+            PrestigeSystem.DisplayPrestigeInfo(ctx, steamId, parsedPrestigeType, prestigeLevel, maxPrestigeLevel);
         }
         else
         {
@@ -762,13 +677,133 @@
             LocalizationService.HandleReply(ctx, "Prestiging is not enabled.");
             return;
         }
-        string prestigeTypes = string.Join(", ", Enum.GetNames(typeof(PrestigeUtilities.PrestigeType)));
+        string prestigeTypes = string.Join(", ", Enum.GetNames(typeof(PrestigeSystem.PrestigeType)));
         LocalizationService.HandleReply(ctx, $"Available Prestiges: <color=#90EE90>{prestigeTypes}</color>");
     }
-=======
-   
->>>>>>> b3621a73
-
-
-}
+
+    [Command(name: "togglePartyInvites", shortHand: "pinvites", adminOnly: false, usage: ".pinvites", description: "Toggles being able to be invited to parties, prevents damage and share exp.")]
+    public static void TogglePartyInvitesCommand(ChatCommandContext ctx)
+    {
+        if (!PlayerParties)
+        {
+            LocalizationService.HandleReply(ctx, "Parties are not enabled.");
+            return;
+        }
+
+        ulong SteamID = ctx.Event.User.PlatformId;
+        string name = ctx.Event.User.CharacterName.Value;  
+
+        if (Core.DataStructures.PlayerParties.Any(kvp => kvp.Value.Contains(name)))
+        {
+            LocalizationService.HandleReply(ctx, "You are already in a party. Leave or disband if owned before enabling invites.");
+            return;
+        }
+
+        if (Core.DataStructures.PlayerBools.TryGetValue(SteamID, out var bools))
+        {
+            bools["Grouping"] = !bools["Grouping"];
+        }
+        Core.DataStructures.SavePlayerBools();
+        LocalizationService.HandleReply(ctx, $"Party invites {(bools["Grouping"] ? "<color=green>enabled</color>" : "<color=red>disabled</color>")}.");
+    }
+
+    [Command(name: "partyAdd", shortHand: "pa", adminOnly: false, usage: ".pa [Player]", description: "Adds player to party.")]
+    public static void PartyAddCommand(ChatCommandContext ctx, string name)
+    {  
+        if (!PlayerParties)
+        {
+            LocalizationService.HandleReply(ctx, "Parties are not enabled.");
+            return;
+        }
+
+        ulong ownerId = ctx.Event.User.PlatformId;
+        HandlePlayerParty(ctx, ownerId, name);    
+    }
+
+    [Command(name: "partyRemove", shortHand: "pr", adminOnly: false, usage: ".pr [Player]", description: "Removes player from party.")]
+    public static void PartyRemoveCommand(ChatCommandContext ctx, string name)
+    {
+        if (!PlayerParties)
+        {
+            LocalizationService.HandleReply(ctx, "Parties are not enabled.");
+            return;
+        }
+
+        ulong ownerId = ctx.Event.User.PlatformId;
+
+        if (!Core.DataStructures.PlayerParties.ContainsKey(ownerId))
+        {
+            LocalizationService.HandleReply(ctx, "You don't have a party.");
+            return;
+        }
+
+        HashSet<string> party = Core.DataStructures.PlayerParties[ownerId]; // check size and if player is already present in group before adding
+        RemovePlayerFromParty(ctx, party, name);  
+    }
+
+    [Command(name: "listPartyMembers", shortHand: "lpm", adminOnly: false, usage: ".lpm", description: "Lists party members of your active party.")]
+    public static void PartyMembersCommand(ChatCommandContext ctx)
+    {
+        if (!PlayerParties)
+        {
+            LocalizationService.HandleReply(ctx, "Parties are not enabled.");
+            return;
+        }        
+
+        Dictionary<ulong, HashSet<string>> playerParties = Core.DataStructures.PlayerParties;
+
+        ListPartyMembers(ctx, playerParties);
+        
+    }
+
+    [Command(name: "disbandParty", shortHand: "dparty", adminOnly: false, usage: ".dparty", description: "Disbands party.")]
+    public static void DisbandPartyCommand(ChatCommandContext ctx)
+    {
+        if (!PlayerParties)
+        {
+            LocalizationService.HandleReply(ctx, "Parties are not enabled.");
+            return;
+        }
+
+        ulong ownerId = ctx.Event.User.PlatformId;
+
+        if (!Core.DataStructures.PlayerParties.ContainsKey(ownerId)) 
+        {
+            LocalizationService.HandleReply(ctx, "You don't have a party to disband.");
+            return;
+        }
+       
+        Core.DataStructures.PlayerParties.Remove(ownerId);
+        LocalizationService.HandleReply(ctx, "Party disbanded.");
+        Core.DataStructures.SavePlayerParties();   
+    }
+
+    [Command(name: "leaveParty", shortHand: "lparty", adminOnly: false, usage: ".lparty", description: "Leaves party if in one.")]
+    public static void LeavePartyCommand(ChatCommandContext ctx)
+    {
+        if (!PlayerParties)
+        {
+            LocalizationService.HandleReply(ctx, "Parties are not enabled.");
+            return;
+        }
+
+        ulong ownerId = ctx.Event.User.PlatformId;
+        string playerName = ctx.Event.User.CharacterName.Value;
+
+        if (Core.DataStructures.PlayerParties.ContainsKey(ownerId))
+        {
+            LocalizationService.HandleReply(ctx, "You can't leave your own party. Disband it instead.");
+            return;
+        }
+
+        var party = Core.DataStructures.PlayerParties.Values.FirstOrDefault(set => set.Contains(playerName));
+        if (party != null)
+        {
+            RemovePlayerFromParty(ctx, party, playerName);
+        }
+        else
+        {
+            LocalizationService.HandleReply(ctx, "You're not in a party.");
+        }       
+    }
 }