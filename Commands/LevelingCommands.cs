using Bloodcraft.Patches;
using Bloodcraft.Services;
using Bloodcraft.Systems.Experience;
using Bloodcraft.Systems.Leveling;
using ProjectM.Network;
using Stunlock.Core;
using Unity.Entities;
using VampireCommandFramework;
using static Bloodcraft.Systems.Experience.PlayerLevelingUtilities;
using static Bloodcraft.Systems.Experience.PlayerLevelingUtilities.PartyUtilities;
using static Bloodcraft.Systems.Expertise.ExpertiseStats.WeaponStatManager;
using static Bloodcraft.Systems.Legacies.LegacyStats.BloodStatManager;

<<<<<<< HEAD
namespace Bloodcraft.Commands;

[CommandGroup(name:"level", "lvl")]
=======
namespace Bloodcraft.Commands
{
    [CommandGroup(name:"level", "lvl")]
>>>>>>> 8315e06d
internal static class LevelingCommands
{
    //static VampireStatModifiers VampireStatModifiers => Core.ServerGameSettingsSystem._Settings.VampireStatModifiers;
    static readonly bool Leveling = Plugin.LevelingSystem.Value;
    static readonly bool SoftSynergies = Plugin.SoftSynergies.Value;
    static readonly bool HardSynergies = Plugin.HardSynergies.Value;
    static readonly bool ShiftSlot = Plugin.ShiftSlot.Value;
    static readonly bool PlayerParties = Plugin.Parties.Value;
    static readonly bool Prestige = Plugin.PrestigeSystem.Value;
    static readonly int MaxPlayerLevel = Plugin.MaxPlayerLevel.Value;

<<<<<<< HEAD

    [Command(name: "loglevel", shortHand: "log", adminOnly: false, usage: ".lvl log", description: "Toggles leveling progress logging.")]
=======
 
    [Command(name: "log", adminOnly: false, usage: ".lvl log", description: "Toggles leveling progress logging.")]
>>>>>>> 8315e06d
    public static void LogExperienceCommand(ChatCommandContext ctx)
    {
        if (!Leveling)
        {
            LocalizationService.HandleReply(ctx, "Leveling is not enabled.");
            return;
        }
        var SteamID = ctx.Event.User.PlatformId;

        if (Core.DataStructures.PlayerBools.TryGetValue(SteamID, out var bools))
        {
            bools["ExperienceLogging"] = !bools["ExperienceLogging"];
        }
        Core.DataStructures.SavePlayerBools();
        LocalizationService.HandleReply(ctx, $"Leveling experience logging {(bools["ExperienceLogging"] ? "<color=green>enabled</color>" : "<color=red>disabled</color>")}.");
    }

<<<<<<< HEAD
    [Command(name: "getlevel", shortHand: "get", adminOnly: false, usage: ".lvl get", description: "Display current leveling progress.")]
=======
    [Command(name: "get", adminOnly: false, usage: ".lvl get", description: "Display current leveling progress.")]
>>>>>>> 8315e06d
    public static void GetLevelCommand(ChatCommandContext ctx)
    {
        if (!Leveling)
        {
            LocalizationService.HandleReply(ctx, "Leveling is not enabled.");
            return;
        }
        ulong steamId = ctx.Event.User.PlatformId;
        if (Core.DataStructures.PlayerExperience.TryGetValue(steamId, out var levelKvp))
        {
            int level = levelKvp.Key;
            int progress = (int)(levelKvp.Value - PlayerLevelingUtilities.ConvertLevelToXp(level));
            int percent = PlayerLevelingUtilities.GetLevelProgress(steamId);
            LocalizationService.HandleReply(ctx, $"You're level [<color=white>{level}</color>] and have <color=yellow>{progress}</color> <color=#FFC0CB>experience</color> (<color=white>{percent}%</color>)");
        }
        else
        {
            LocalizationService.HandleReply(ctx, "No experience yet.");
        }
    }

<<<<<<< HEAD
    [Command(name: "setlevel", shortHand: "set", adminOnly: true, usage: ".lvl set [Player] [Level]", description: "Sets player level.")]
=======
    [Command(name: "set", adminOnly: true, usage: ".lvl set [Player] [Level]", description: "Sets player level.")]
>>>>>>> 8315e06d
    public static void SetLevelCommand(ChatCommandContext ctx, string name, int level)
    {
        if (!Leveling)
        {
            LocalizationService.HandleReply(ctx, "Leveling is not enabled.");
            return;
        }

        Entity foundUserEntity = PlayerService.GetUserByName(name, true);
        if (foundUserEntity.Equals(Entity.Null))
        {
            LocalizationService.HandleReply(ctx, "Player not found...");
            return;
        }
        User foundUser = foundUserEntity.Read<User>();

        if (level < 0 || level > MaxPlayerLevel)
        {
            LocalizationService.HandleReply(ctx, $"Level must be between 0 and {MaxPlayerLevel}");
            return;
        }
        ulong steamId = foundUser.PlatformId;
        if (Core.DataStructures.PlayerExperience.TryGetValue(steamId, out var _))
        {
            var xpData = new KeyValuePair<int, float>(level, PlayerLevelingUtilities.ConvertLevelToXp(level));
            Core.DataStructures.PlayerExperience[steamId] = xpData;
            Core.DataStructures.SavePlayerExperience();
            GearOverride.SetLevel(foundUser.LocalCharacter._Entity);
            LocalizationService.HandleReply(ctx, $"Level set to <color=white>{level}</color> for <color=green>{foundUser.CharacterName}</color>");
        }
        else
        {
            LocalizationService.HandleReply(ctx, "No experience found.");
        }
    }
}<|MERGE_RESOLUTION|>--- conflicted
+++ resolved
@@ -11,15 +11,9 @@
 using static Bloodcraft.Systems.Expertise.ExpertiseStats.WeaponStatManager;
 using static Bloodcraft.Systems.Legacies.LegacyStats.BloodStatManager;
 
-<<<<<<< HEAD
-namespace Bloodcraft.Commands;
-
-[CommandGroup(name:"level", "lvl")]
-=======
 namespace Bloodcraft.Commands
 {
     [CommandGroup(name:"level", "lvl")]
->>>>>>> 8315e06d
 internal static class LevelingCommands
 {
     //static VampireStatModifiers VampireStatModifiers => Core.ServerGameSettingsSystem._Settings.VampireStatModifiers;
@@ -31,13 +25,8 @@
     static readonly bool Prestige = Plugin.PrestigeSystem.Value;
     static readonly int MaxPlayerLevel = Plugin.MaxPlayerLevel.Value;
 
-<<<<<<< HEAD
-
-    [Command(name: "loglevel", shortHand: "log", adminOnly: false, usage: ".lvl log", description: "Toggles leveling progress logging.")]
-=======
  
     [Command(name: "log", adminOnly: false, usage: ".lvl log", description: "Toggles leveling progress logging.")]
->>>>>>> 8315e06d
     public static void LogExperienceCommand(ChatCommandContext ctx)
     {
         if (!Leveling)
@@ -55,11 +44,7 @@
         LocalizationService.HandleReply(ctx, $"Leveling experience logging {(bools["ExperienceLogging"] ? "<color=green>enabled</color>" : "<color=red>disabled</color>")}.");
     }
 
-<<<<<<< HEAD
-    [Command(name: "getlevel", shortHand: "get", adminOnly: false, usage: ".lvl get", description: "Display current leveling progress.")]
-=======
     [Command(name: "get", adminOnly: false, usage: ".lvl get", description: "Display current leveling progress.")]
->>>>>>> 8315e06d
     public static void GetLevelCommand(ChatCommandContext ctx)
     {
         if (!Leveling)
@@ -81,11 +66,7 @@
         }
     }
 
-<<<<<<< HEAD
-    [Command(name: "setlevel", shortHand: "set", adminOnly: true, usage: ".lvl set [Player] [Level]", description: "Sets player level.")]
-=======
     [Command(name: "set", adminOnly: true, usage: ".lvl set [Player] [Level]", description: "Sets player level.")]
->>>>>>> 8315e06d
     public static void SetLevelCommand(ChatCommandContext ctx, string name, int level)
     {
         if (!Leveling)
