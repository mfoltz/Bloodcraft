﻿using Bloodcraft.Services;
using VampireCommandFramework;
using static Bloodcraft.Systems.Experience.PlayerLevelingUtilities.PartyUtilities;

namespace Bloodcraft.Commands;

[CommandGroup(name: "party", "party")]
internal static class PartyCommands
{
<<<<<<< HEAD
    static readonly bool PlayerParties = Plugin.Parties.Value;

    [Command(name: "toggleinvites", shortHand: "inv", adminOnly: false, usage: ".party inv", description: "Toggles being able to be invited to parties, prevents damage and share exp.")]
    public static void TogglePartyInvitesCommand(ChatCommandContext ctx)
=======
    [CommandGroup(name: "party")]
    internal static class PartyCommands
>>>>>>> 8315e06d
    {
        if (!PlayerParties)
        {
            LocalizationService.HandleReply(ctx, "Parties are not enabled.");
            return;
        }

        ulong SteamID = ctx.Event.User.PlatformId;
        string name = ctx.Event.User.CharacterName.Value;

        if (Core.DataStructures.PlayerParties.Any(kvp => kvp.Value.Contains(name)))
        {
            LocalizationService.HandleReply(ctx, "You are already in a party. Leave or disband if owned before enabling invites.");
            return;
        }

        if (Core.DataStructures.PlayerBools.TryGetValue(SteamID, out var bools))
        {
            bools["Grouping"] = !bools["Grouping"];
        }
        Core.DataStructures.SavePlayerBools();
        LocalizationService.HandleReply(ctx, $"Party invites {(bools["Grouping"] ? "<color=green>enabled</color>" : "<color=red>disabled</color>")}.");
    }

    [Command(name: "add", shortHand: "a", adminOnly: false, usage: ".party a [Player]", description: "Adds player to party.")]
    public static void PartyAddCommand(ChatCommandContext ctx, string name)
    {
        if (!PlayerParties)
        {
            LocalizationService.HandleReply(ctx, "Parties are not enabled.");
            return;
        }

        ulong ownerId = ctx.Event.User.PlatformId;
        HandlePlayerParty(ctx, ownerId, name);
    }

    [Command(name: "remove", shortHand: "r", adminOnly: false, usage: ".party r [Player]", description: "Removes player from party.")]
    public static void PartyRemoveCommand(ChatCommandContext ctx, string name)
    {
        if (!PlayerParties)
        {
            LocalizationService.HandleReply(ctx, "Parties are not enabled.");
            return;
        }

        ulong ownerId = ctx.Event.User.PlatformId;

        if (!Core.DataStructures.PlayerParties.ContainsKey(ownerId))
        {
            LocalizationService.HandleReply(ctx, "You don't have a party.");
            return;
        }

        HashSet<string> party = Core.DataStructures.PlayerParties[ownerId]; // check size and if player is already present in group before adding
        RemovePlayerFromParty(ctx, party, name);
    }

    [Command(name: "listmembers", shortHand: "lm", adminOnly: false, usage: ".party lm", description: "Lists party members of your active party.")]
    public static void PartyMembersCommand(ChatCommandContext ctx)
    {
        if (!PlayerParties)
        {
            LocalizationService.HandleReply(ctx, "Parties are not enabled.");
            return;
        }

        Dictionary<ulong, HashSet<string>> playerParties = Core.DataStructures.PlayerParties;

        ListPartyMembers(ctx, playerParties);

    }

    [Command(name: "disband", shortHand: "disband", adminOnly: false, usage: ".party disband", description: "Disbands party.")]
    public static void DisbandPartyCommand(ChatCommandContext ctx)
    {
        if (!PlayerParties)
        {
            LocalizationService.HandleReply(ctx, "Parties are not enabled.");
            return;
        }

        ulong ownerId = ctx.Event.User.PlatformId;

        if (!Core.DataStructures.PlayerParties.ContainsKey(ownerId))
        {
            LocalizationService.HandleReply(ctx, "You don't have a party to disband.");
            return;
        }

        Core.DataStructures.PlayerParties.Remove(ownerId);
        LocalizationService.HandleReply(ctx, "Party disbanded.");
        Core.DataStructures.SavePlayerParties();
    }

    [Command(name: "leave", shortHand: "l", adminOnly: false, usage: ".party l", description: "Leaves party if in one.")]
    public static void LeavePartyCommand(ChatCommandContext ctx)
    {
        if (!PlayerParties)
        {
            LocalizationService.HandleReply(ctx, "Parties are not enabled.");
            return;
        }

        ulong ownerId = ctx.Event.User.PlatformId;
        string playerName = ctx.Event.User.CharacterName.Value;

        if (Core.DataStructures.PlayerParties.ContainsKey(ownerId))
        {
            LocalizationService.HandleReply(ctx, "You can't leave your own party. Disband it instead.");
            return;
        }

        var party = Core.DataStructures.PlayerParties.Values.FirstOrDefault(set => set.Contains(playerName));
        if (party != null)
        {
            RemovePlayerFromParty(ctx, party, playerName);
        }
        else
        {
            LocalizationService.HandleReply(ctx, "You're not in a party.");
        }
    }
}<|MERGE_RESOLUTION|>--- conflicted
+++ resolved
@@ -2,20 +2,15 @@
 using VampireCommandFramework;
 using static Bloodcraft.Systems.Experience.PlayerLevelingUtilities.PartyUtilities;
 
-namespace Bloodcraft.Commands;
-
-[CommandGroup(name: "party", "party")]
-internal static class PartyCommands
+namespace Bloodcraft.Commands
 {
-<<<<<<< HEAD
-    static readonly bool PlayerParties = Plugin.Parties.Value;
+    [CommandGroup(name: "party", ".party")]
+    internal static class PartyCommands
+    {
+        static readonly bool PlayerParties = Plugin.Parties.Value;
 
     [Command(name: "toggleinvites", shortHand: "inv", adminOnly: false, usage: ".party inv", description: "Toggles being able to be invited to parties, prevents damage and share exp.")]
     public static void TogglePartyInvitesCommand(ChatCommandContext ctx)
-=======
-    [CommandGroup(name: "party")]
-    internal static class PartyCommands
->>>>>>> 8315e06d
     {
         if (!PlayerParties)
         {
